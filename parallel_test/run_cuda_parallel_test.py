--- conflicted
+++ resolved
@@ -108,15 +108,7 @@
 # print(mybeam.bunch_list[0])
 for i in tqdm(range(1), desc='GPU Processing'):
 
-<<<<<<< HEAD
-    cumap.track(mybeam, turns, culm=True, cutm=True, cusr=False, curfc=True, cubm=True)
-=======
     cumap.track(mybeam, turns, culm=True, cutm=True, cusr=True, curfc=True)
-=======
-for i in tqdm(range(1), desc='GPU Processing'):
-
-    long.track(mybeam, turns)
->>>>>>> 9a1050fd
 
     # Monitor
     if MONITORING is True:
