# -*- coding: utf-8 -*-
# """
# This module defines the most basic elements for tracking, including Element,
# an abstract base class which is to be used as mother class to every elements
# included in the tracking.
# """
import numpy as np
import numba
import os
import pickle
from numba import cuda
from numba.cuda.random import create_xoroshiro128p_states, xoroshiro128p_normal_float32
from math import ceil, sqrt, sin, cos, inf, isnan
from scipy.constants import mu_0, c, pi
from abc import ABCMeta, abstractmethod
from functools import wraps
from copy import deepcopy
from mbtrack2_cuda.tracking.particles import Beam
from mbtrack2_cuda.utilities import yokoya_elliptic

class Element(metaclass=ABCMeta):
    """
    Abstract Element class used for subclass inheritance to define all kinds 
    of objects which intervene in the tracking.
    """

    @abstractmethod
    def track(self, beam):
        """
        Track a beam object through this Element.
        This method needs to be overloaded in each Element subclass.
        
        Parameters
        ----------
        beam : Beam object
        """
        raise NotImplementedError
        
    @staticmethod
    def parallel(track):
        """
        Defines the decorator @parallel which handle the embarrassingly 
        parallel case which happens when there is no bunch to bunch 
        interaction in the tracking routine.
        
        Adding @Element.parallel allows to write the track method of the 
        Element subclass for a Bunch object instead of a Beam object.
        
        Parameters
        ----------
        track : function, method of an Element subclass
            track method of an Element subclass which takes a Bunch object as
            input
            
        Returns
        -------
        track_wrapper: function, method of an Element subclass
            track method of an Element subclass which takes a Beam object or a
            Bunch object as input
        """
        @wraps(track)
        def track_wrapper(*args, **kwargs):
            if isinstance(args[1], Beam):
                self = args[0]
                beam = args[1]
                if (beam.mpi_switch == True):
                    track(self, beam[beam.mpi.bunch_num], *args[2:], **kwargs)
                elif (beam.cuda_switch == True):
                    track(self, beam, *args[2:], **kwargs)
                else:
                    for bunch in beam.not_empty:
                        track(self, bunch, *args[2:], **kwargs)
            else:
                self = args[0]
                bunch = args[1]
                track(self, bunch, *args[2:], **kwargs)
        return track_wrapper

class LongitudinalMap(Element):
    """
    Longitudinal map for a single turn in the synchrotron.
    
    Parameters
    ----------
    ring : Synchrotron object
    """
    
    def __init__(self, ring):
        self.ring = ring
        
    @Element.parallel
    def track(self, bunch):
        """
        Tracking method for the element.
        No bunch to bunch interaction, so written for Bunch objects and
        @Element.parallel is used to handle Beam objects.
        
        Parameters
        ----------
        bunch : Bunch or Beam object
        """
        bunch["delta"] -= self.ring.U0 / self.ring.E0
        bunch["tau"] += self.ring.ac * self.ring.T0 * bunch["delta"]

class SynchrotronRadiation(Element):
    """
    Element to handle synchrotron radiation, radiation damping and quantum 
    excitation, for a single turn in the synchrotron.
    
    Parameters
    ----------
    ring : Synchrotron object
    switch : bool array of shape (3,), optional
        allow to choose on which plane the synchrotron radiation is active
    """
    
    def __init__(self, ring, switch = np.ones((3,), dtype=bool)):
        self.ring = ring
        self.switch = switch
        
    @Element.parallel        
    def track(self, bunch):
        """
        Tracking method for the element.
        No bunch to bunch interaction, so written for Bunch objects and
        @Element.parallel is used to handle Beam objects.
        
        Parameters
        ----------
        bunch : Bunch or Beam object
        """
        if (self.switch[0] == True):
            rand = np.random.normal(size=len(bunch))
            bunch["delta"] = ((1 - 2*self.ring.T0/self.ring.tau[2])*bunch["delta"] +
                 2*self.ring.sigma_delta*np.sqrt(self.ring.T0/self.ring.tau[2])*rand)
            
        if (self.switch[1] == True):
            rand = np.random.normal(size=len(bunch))
            bunch["xp"] = ((1 - 2*self.ring.T0/self.ring.tau[0])*bunch["xp"] +
                 2*self.ring.sigma()[1]*np.sqrt(self.ring.T0/self.ring.tau[0])*rand)
       
        if (self.switch[2] == True):
            rand = np.random.normal(size=len(bunch))
            bunch["yp"] = ((1 - 2*self.ring.T0/self.ring.tau[1])*bunch["yp"] +
                 2*self.ring.sigma()[3]*np.sqrt(self.ring.T0/self.ring.tau[1])*rand)
        
class TransverseMap(Element):
    """
    Transverse map for a single turn in the synchrotron.
    
    Parameters
    ----------
    ring : Synchrotron object
    """
    
    def __init__(self, ring):
        self.ring = ring
        self.alpha = self.ring.optics.local_alpha
        self.beta = self.ring.optics.local_beta
        self.gamma = self.ring.optics.local_gamma
        self.dispersion = self.ring.optics.local_dispersion        
        if self.ring.adts is not None:
            self.adts_poly = [np.poly1d(self.ring.adts[0]),
                              np.poly1d(self.ring.adts[1]),
                              np.poly1d(self.ring.adts[2]), 
                              np.poly1d(self.ring.adts[3])]
    
    @Element.parallel    
    def track(self, bunch):
        """
        Tracking method for the element.
        No bunch to bunch interaction, so written for Bunch objects and
        @Element.parallel is used to handle Beam objects.
        
        Parameters
        ----------
        bunch : Bunch or Beam object
        """

        # Compute phase advance which depends on energy via chromaticity and ADTS
        if self.ring.adts is None:
            phase_advance_x = 2*pi * (self.ring.tune[0] + 
                                         self.ring.chro[0]*bunch["delta"])
            phase_advance_y = 2*pi * (self.ring.tune[1] + 
                                         self.ring.chro[1]*bunch["delta"])
        else:
            Jx = (self.ring.optics.local_gamma[0] * bunch['x']**2) + \
                  (2*self.ring.optics.local_alpha[0] * bunch['x']*bunch['xp']) + \
                  (self.ring.optics.local_beta[0] * bunch['xp']**2)
            Jy = (self.ring.optics.local_gamma[1] * bunch['y']**2) + \
                  (2*self.ring.optics.local_alpha[1] * bunch['y']*bunch['yp']) + \
                  (self.ring.optics.local_beta[1] * bunch['yp']**2)
            phase_advance_x = 2*pi * (self.ring.tune[0] + 
                                         self.ring.chro[0]*bunch["delta"] + 
                                         self.adts_poly[0](Jx) + 
                                         self.adts_poly[2](Jy))
            phase_advance_y = 2*pi * (self.ring.tune[1] + 
                                         self.ring.chro[1]*bunch["delta"] +
                                         self.adts_poly[1](Jx) + 
                                         self.adts_poly[3](Jy))

        
        # 6x6 matrix corresponding to (x, xp, delta, y, yp, delta)
        matrix = np.zeros((6,6,len(bunch)))
        
        # Horizontal
        matrix[0,0,:] = np.cos(phase_advance_x) + self.alpha[0]*np.sin(phase_advance_x)
        matrix[0,1,:] = self.beta[0]*np.sin(phase_advance_x)
        matrix[0,2,:] = self.dispersion[0]
        matrix[1,0,:] = -1*self.gamma[0]*np.sin(phase_advance_x)
        matrix[1,1,:] = np.cos(phase_advance_x) - self.alpha[0]*np.sin(phase_advance_x)
        matrix[1,2,:] = self.dispersion[1]
        matrix[2,2,:] = 1
        
        # Vertical
        matrix[3,3,:] = np.cos(phase_advance_y) + self.alpha[1]*np.sin(phase_advance_y)
        matrix[3,4,:] = self.beta[1]*np.sin(phase_advance_y)
        matrix[3,5,:] = self.dispersion[2]
        matrix[4,3,:] = -1*self.gamma[1]*np.sin(phase_advance_y)
        matrix[4,4,:] = np.cos(phase_advance_y) - self.alpha[1]*np.sin(phase_advance_y)
        matrix[4,5,:] = self.dispersion[3]
        matrix[5,5,:] = 1
        
        x = matrix[0,0,:]*bunch["x"] + matrix[0,1,:]*bunch["xp"] + matrix[0,2,:]*bunch["delta"]
        xp = matrix[1,0,:]*bunch["x"] + matrix[1,1,:]*bunch["xp"] + matrix[1,2,:]*bunch["delta"]
        y =  matrix[3,3,:]*bunch["y"] + matrix[3,4,:]*bunch["yp"] + matrix[3,5,:]*bunch["delta"]
        yp = matrix[4,3,:]*bunch["y"] + matrix[4,4,:]*bunch["yp"] + matrix[4,5,:]*bunch["delta"]
        
        bunch["x"] = x
        bunch["xp"] = xp
        bunch["y"] = y
        bunch["yp"] = yp
        
class SkewQuadrupole:
    """
    Thin skew quadrupole element used to introduce betatron coupling (the 
    length of the quadrupole is neglected).
    
    Parameters
    ----------
    strength : float
        Integrated strength of the skew quadrupole [m].
        
    """
    def __init__(self, strength):
        self.strength = strength
        
    @Element.parallel        
    def track(self, bunch):
        """
        Tracking method for the element.
        No bunch to bunch interaction, so written for Bunch objects and
        @Element.parallel is used to handle Beam objects.
        
        Parameters
        ----------
        bunch : Bunch or Beam object
        """
        
        bunch['xp'] = bunch['xp'] - self.strength * bunch['y']
        bunch['yp'] = bunch['yp'] - self.strength * bunch['x']

class TransverseMapSector(Element):
    """
    Transverse map for a sector of the synchrotron, from an initial 
    position s0 to a final position s1.

    Parameters
    ----------
    ring : Synchrotron object
        Ring parameters.
    alpha0 : array of shape (2,)
        Alpha Twiss function at the initial location of the sector.
    beta0 : array of shape (2,)
        Beta Twiss function at the initial location of the sector.
    dispersion0 : array of shape (4,)
        Dispersion function at the initial location of the sector.
    alpha1 : array of shape (2,)
        Alpha Twiss function at the final location of the sector.
    beta1 : array of shape (2,)
        Beta Twiss function at the final location of the sector.
    dispersion1 : array of shape (4,)
        Dispersion function at the final location of the sector.
    phase_diff : array of shape (2,)
        Phase difference between the initial and final location of the 
        sector.
    chro_diff : array of shape (2,)
        Chromaticity difference between the initial and final location of 
        the sector.
    adts : array of shape (4,), optional
        Amplitude-dependent tune shift of the sector, see Synchrotron class 
        for details. The default is None.

    """
    def __init__(self, ring, alpha0, beta0, dispersion0, alpha1, beta1, 
                 dispersion1, phase_diff, chro_diff, adts=None):
        self.ring = ring
        self.alpha0 = alpha0
        self.beta0 = beta0
        self.gamma0 = (1 + self.alpha0**2)/self.beta0
        self.dispersion0 = dispersion0
        self.alpha1 = alpha1
        self.beta1 = beta1
        self.gamma1 = (1 + self.alpha1**2)/self.beta1
        self.dispersion1 = dispersion1  
        self.tune_diff = phase_diff / (2*pi)
        self.chro_diff = chro_diff
        if adts is not None:
            self.adts_poly = [np.poly1d(adts[0]),
                              np.poly1d(adts[1]),
                              np.poly1d(adts[2]), 
                              np.poly1d(adts[3])]
        else:
            self.adts_poly = None
    
    @Element.parallel    
    def track(self, bunch):
        """
        Tracking method for the element.
        No bunch to bunch interaction, so written for Bunch objects and
        @Element.parallel is used to handle Beam objects.
        
        Parameters
        ----------
        bunch : Bunch or Beam object
        """

        # Compute phase advance which depends on energy via chromaticity and ADTS
        if self.adts_poly is None:
            phase_advance_x = 2*pi * (self.tune_diff[0] + 
                                         self.chro_diff[0]*bunch["delta"])
            phase_advance_y = 2*pi * (self.tune_diff[1] + 
                                         self.chro_diff[1]*bunch["delta"])
        else:
            Jx = (self.gamma0[0] * bunch['x']**2) + \
                  (2*self.alpha0[0] * bunch['x']*self['xp']) + \
                  (self.beta0[0] * bunch['xp']**2)
            Jy = (self.gamma0[1] * bunch['y']**2) + \
                  (2*self.alpha0[1] * bunch['y']*bunch['yp']) + \
                  (self.beta0[1] * bunch['yp']**2)
            phase_advance_x = 2*pi * (self.tune_diff[0] + 
                                         self.chro_diff[0]*bunch["delta"] + 
                                         self.adts_poly[0](Jx) + 
                                         self.adts_poly[2](Jy))
            phase_advance_y = 2*pi * (self.tune_diff[1] + 
                                         self.chro_diff[1]*bunch["delta"] +
                                         self.adts_poly[1](Jx) + 
                                         self.adts_poly[3](Jy))
        
        # 6x6 matrix corresponding to (x, xp, delta, y, yp, delta)
        matrix = np.zeros((6,6,len(bunch)))
        
        # Horizontal
        matrix[0,0,:] = np.sqrt(self.beta1[0]/self.beta0[0])*(np.cos(phase_advance_x) + self.alpha0[0]*np.sin(phase_advance_x))
        matrix[0,1,:] = np.sqrt(self.beta0[0]*self.beta1[0])*np.sin(phase_advance_x)
        matrix[0,2,:] = self.dispersion1[0] - matrix[0,0,:]*self.dispersion0[0] - matrix[0,1,:]*self.dispersion0[1]
        matrix[1,0,:] = ((self.alpha0[0] - self.alpha1[0])*np.cos(phase_advance_x) - (1 + self.alpha0[0]*self.alpha1[0])*np.sin(phase_advance_x))/np.sqrt(self.beta0[0]*self.beta1[0])
        matrix[1,1,:] = np.sqrt(self.beta0[0]/self.beta1[0])*(np.cos(phase_advance_x) - self.alpha1[0]*np.sin(phase_advance_x))
        matrix[1,2,:] = self.dispersion1[1] - matrix[1,0,:]*self.dispersion0[0] - matrix[1,1,:]*self.dispersion0[1]
        matrix[2,2,:] = 1
        
        # Vertical
        matrix[3,3,:] = np.sqrt(self.beta1[1]/self.beta0[1])*(np.cos(phase_advance_y) + self.alpha0[1]*np.sin(phase_advance_y))
        matrix[3,4,:] = np.sqrt(self.beta0[1]*self.beta1[1])*np.sin(phase_advance_y)
        matrix[3,5,:] = self.dispersion1[2] - matrix[3,3,:]*self.dispersion0[2] - matrix[3,4,:]*self.dispersion0[3]
        matrix[4,3,:] = ((self.alpha0[1] - self.alpha1[1])*np.cos(phase_advance_y) - (1 + self.alpha0[1]*self.alpha1[1])*np.sin(phase_advance_y))/np.sqrt(self.beta0[1]*self.beta1[1])
        matrix[4,4,:] = np.sqrt(self.beta0[1]/self.beta1[1])*(np.cos(phase_advance_y) - self.alpha1[1]*np.sin(phase_advance_y))
        matrix[4,5,:] = self.dispersion1[3] - matrix[4,3,:]*self.dispersion0[2] - matrix[4,4,:]*self.dispersion0[3]
        matrix[5,5,:] = 1
        
        x = matrix[0,0,:]*bunch["x"] + matrix[0,1,:]*bunch["xp"] + matrix[0,2,:]*bunch["delta"]
        xp = matrix[1,0,:]*bunch["x"] + matrix[1,1,:]*bunch["xp"] + matrix[1,2,:]*bunch["delta"]
        y =  matrix[3,3,:]*bunch["y"] + matrix[3,4,:]*bunch["yp"] + matrix[3,5,:]*bunch["delta"]
        yp = matrix[4,3,:]*bunch["y"] + matrix[4,4,:]*bunch["yp"] + matrix[4,5,:]*bunch["delta"]
        
        bunch["x"] = x
        bunch["xp"] = xp
        bunch["y"] = y
        bunch["yp"] = yp
        
def transverse_map_sector_generator(ring, positions):
    """
    Convenience function which generate a list of TransverseMapSector elements
    from a ring with an AT lattice.
    
    Tracking through all the sectors is equivalent to a full turn (and thus to 
    the TransverseMap object).

    Parameters
    ----------
    ring : Synchrotron object
        Ring parameters, must .
    positions : array
        List of longitudinal positions in [m] to use as starting and end points
        of the TransverseMapSector elements.
        The array should contain the initial position (s=0) but not the end 
        position (s=ring.L), so like position = np.array([0, pos1, pos2, ...]).

    Returns
    -------
    sectors : list
        List of TransverseMapSector elements.

    """
    import at
    def _compute_chro(ring, pos, dp=1e-4):
        lat = deepcopy(ring.optics.lattice)
        lat.append(at.Marker("END"))
        N=len(lat)
        refpts=np.arange(N)
        *elem_neg_dp, = at.linopt2(lat, refpts=refpts, dp=-dp)
        *elem_pos_dp, = at.linopt2(lat, refpts=refpts, dp=dp)

        s = elem_neg_dp[2]["s_pos"]
        mux0 = elem_neg_dp[2]['mu'][:,0]
        mux1 = elem_pos_dp[2]['mu'][:,0]
        muy0 = elem_neg_dp[2]['mu'][:,1]
        muy1 = elem_pos_dp[2]['mu'][:,1]

        Chrox=(mux1-mux0)/(2*dp)/2/pi
        Chroy=(muy1-muy0)/(2*dp)/2/pi
        chrox = np.interp(pos, s, Chrox)
        chroy = np.interp(pos, s, Chroy)
        
        return np.array([chrox, chroy])
    
    if ring.optics.use_local_values:
        raise ValueError("The Synchrotron object must be loaded from an AT lattice")
    
    N_sec = len(positions)
    sectors = []
    for i in range(N_sec):
        alpha0 = ring.optics.alpha(positions[i])
        beta0 = ring.optics.beta(positions[i])
        dispersion0 = ring.optics.dispersion(positions[i])
        mu0 = ring.optics.mu(positions[i])
        chro0 = _compute_chro(ring, positions[i])
        if i != (N_sec - 1):
            alpha1 = ring.optics.alpha(positions[i+1])
            beta1 = ring.optics.beta(positions[i+1])
            dispersion1 = ring.optics.dispersion(positions[i+1])
            mu1 = ring.optics.mu(positions[i+1])
            chro1 = _compute_chro(ring, positions[i+1])
        else:
            alpha1 = ring.optics.alpha(positions[0])
            beta1 = ring.optics.beta(positions[0])
            dispersion1 = ring.optics.dispersion(positions[0])
            mu1 = ring.optics.mu(ring.L)
            chro1 = _compute_chro(ring, ring.L)
        phase_diff = mu1 - mu0
        chro_diff = chro1 - chro0
        sectors.append(TransverseMapSector(ring, alpha0, beta0, dispersion0, 
                     alpha1, beta1, dispersion1, phase_diff, chro_diff))
    return sectors

class CUDAMap(Element):
    """
    Longitudinal Map, Transverse Map, Synchrotron Radiation, RF Cavity, Resistive Wall for GPU calculations

    """
    def __init__(self, ring, filling_pattern, Vc1, Vc2, m1, m2, theta1, theta2, num_bin, num_bin_interp, rho, radius_x, radius_y,
                 length, wake_function_time=0, wake_function_integ_wl=0, wake_function_integ_wtx=0, wake_function_integ_wty=0,
                 t_crit=1e-12, idxs=0, r_lrrw=0, x3_lrrw=0, y3_lrrw=0, x_aperture_radius=10, y_aperture_radius=10):
        self.ring = ring
        self.filling_pattern = filling_pattern
        self.Vc1 = Vc1
        self.Vc2 = Vc2
        self.m1 = m1
        self.m2 = m2
        self.theta1 = theta1
        self.theta2 = theta2
        self.alpha = self.ring.optics.local_alpha
        self.beta = self.ring.optics.local_beta
        self.gamma = self.ring.optics.local_gamma
        self.dispersion = self.ring.optics.local_dispersion
        self.num_bin = num_bin
        self.num_bin_interp = num_bin_interp
        self.rho = rho
        self.radius_x = radius_x
        self.radius_y = radius_y
        self.length = length
        self.wake_function_time = wake_function_time
        self.wake_function_integ_wl = wake_function_integ_wl
        self.wake_function_integ_wtx = wake_function_integ_wtx
        self.wake_function_integ_wty = wake_function_integ_wty
        self.t_crit = t_crit
        self.idxs = idxs
        self.r_lrrw = r_lrrw
        self.x3_lrrw = x3_lrrw
        self.y3_lrrw = y3_lrrw
        self.x_aperture_radius = x_aperture_radius
        self.y_aperture_radius = y_aperture_radius
        if self.ring.adts is not None:
            self.adts_poly = [np.poly1d(self.ring.adts[0]),
                              np.poly1d(self.ring.adts[1]),
                              np.poly1d(self.ring.adts[2]),
                              np.poly1d(self.ring.adts[3])]
            
    def track(self, bunch, turns, turns_lrrw, curm_ti, culm, cusr, cutm, curfmc, curfhc, cusbwake, culrrw,
              cuelliptic, curm, cugeneralwake, cugeneralwakeshortlong, rectangularaperture):
        """
        Tracking method for the element

        """
        # No Selection Error
        if (culm == False) and (cutm == False) and (cusr == False) and (curfmc == False):
            raise ValueError("There is nothing to track.")
        
        if (cugeneralwake == True) and (cugeneralwakeshortlong == True):
            raise ValueError("You cannot perform cugeneralwake and cugeneralwakeshortlong simultaneously.")

        @cuda.jit(device=True, inline=True)
        def wl_25_integ(amp_common, amp_wl_25_integ, norm_t):
            """
            Integrated series expanded short-range longitudinal wake function up to 25th order

            """
            return ( amp_wl_25_integ * ( norm_t + (0.7598356856515925*norm_t)**4 + (0.5359287586710165*norm_t)**7
                    + (0.4120507346730906*norm_t)**10 + (0.33455510713488373*norm_t)**13 + (0.28162869082531644*norm_t)**16
                    + (0.24320405138468126*norm_t)**19 + (0.2140394306716979*norm_t)**22 + (0.19114501167286455*norm_t)**25
                    + (0.17269266635870276*norm_t)**28 + (0.1575021151157068*norm_t)**31 + (0.1447773898967433*norm_t)**34
                    + (0.13396219114895203*norm_t)**37 + (0.12465598050014402*norm_t)**40 + (0.11656301461446554*norm_t)**43
                    + (0.10946016271439554*norm_t)**46 + (0.10317589948854768*norm_t)**49 + (0.09757619367433015*norm_t)**52
                    + (0.09255478832390489*norm_t)**55 + (0.08802635663195192*norm_t)**58 + (0.08392158727829205*norm_t)**61
                    + (0.08018359300364696*norm_t)**64 + (0.0767652445236992*norm_t)**67 + (0.07362716301183045*norm_t)**70
                    + (0.07073618881295525*norm_t)**73 + (0.06806419956149919*norm_t)**76
                    - amp_common * ( (1.3540150378633087*norm_t)**(2.5) + (0.7442661464544931*norm_t)**(5.5)
                    + (0.5191799001499797*norm_t)**(8.5) + (0.39999929856410843*norm_t)**(11.5) + (0.3258190751474901*norm_t)**(14.5)
                    + (0.2750750366561003*norm_t)**(17.5) + (0.23812561705843846*norm_t)**(20.5) + (0.2099953322778044*norm_t)**(23.5)
                    + (0.1878511040161531*norm_t)**(26.5) + (0.16995902532650953*norm_t)**(29.5) + (0.1551974739995203*norm_t)**(32.5)
                    + (0.14280831253919998*norm_t)**(35.5) + (0.13226044275007684*norm_t)**(38.5) + (0.12317060570899128*norm_t)**(41.5)
                    + (0.11525521171024858*norm_t)**(44.5) + (0.10829987310065792*norm_t)**(47.5) + (0.10213948113200559*norm_t)**(50.5)
                    + (0.0966447981614343*norm_t)**(53.5) + (0.09171320586393214*norm_t)**(56.5) + (0.0872621791575225*norm_t)**(59.5)
                    + (0.08322459210232791*norm_t)**(62.5) + (0.07954528217155166*norm_t)**(65.5) + (0.07617849588383406*norm_t)**(68.5)
                    + (0.07308596265317083*norm_t)**(71.5) + (0.07023542357943872*norm_t)**(74.5) ) ) )
        
        @cuda.jit(device=True, inline=True)
        def wl_long_integ(amp_wl_long_integ, t):
            """
            Integrated long-range longitudinal wake function

            """

            return ( amp_wl_long_integ / sqrt(t) )
        
        @cuda.jit(device=True, inline=True)
        def wt_24_integ(amp_common, amp_wt_24_integ, norm_t):
            """
            Integrated series expanded short-range transeverse wake function up to 24th order

            """
            return ( amp_wt_24_integ * ( (norm_t)**2 + (0.6683250619582689*norm_t)**5 + (0.4872043764072933*norm_t)**8
                    + (0.3825158859928969*norm_t)**11 + (0.3148256536179411*norm_t)**14 + (0.2675328660272652*norm_t)**17
                    + (0.23263350551030879*norm_t)**20 + (0.20581899606404036*norm_t)**23 + (0.1845690510871302*norm_t)**26
                    + (0.1673122049640277*norm_t)**29 + (0.15301797178571788*norm_t)**32 + (0.1409825458302609*norm_t)**35
                    + (0.13070884691318696*norm_t)**38 + (0.12183579459303688*norm_t)**41 + (0.11409475823089159*norm_t)**44
                    + (0.10728173600722947*norm_t)**47 + (0.1012390120257816*norm_t)**50 + (0.09584272666342507*norm_t)**53
                    + (0.09099424938745514*norm_t)**56 + (0.08661406256336764*norm_t)**59 + (0.08263734289994137*norm_t)**62
                    + (0.07901071498221277*norm_t)**65 + (0.07568982942981432*norm_t)**68 + (0.07263753117133885*norm_t)**71
                    + (0.0698224565799788*norm_t)**74
                    - amp_common * ( (1.0582233361536897*norm_t)**(3.5) + (0.6496973448961636*norm_t)**(6.5)
                    + (0.47212120209670166*norm_t)**(9.5) + (0.3717269856378805*norm_t)**(12.5) + (0.30691850475295435*norm_t)**(15.5)
                    + (0.26153344728733774*norm_t)**(18.5) + (0.2279393962651072*norm_t)**(21.5) + (0.20205092180662015*norm_t)**(24.5)
                    + (0.18147955223738668*norm_t)**(27.5) + (0.16473395095951127*norm_t)**(30.5) + (0.15083411861745583*norm_t)**(33.5)
                    + (0.13910917629947991*norm_t)**(36.5) + (0.12908419903002075*norm_t)**(39.5) + (0.12041343226064105*norm_t)**(42.5)
                    + (0.11283910954253322*norm_t)**(45.5) + (0.10616509887370504*norm_t)**(48.5) + (0.10023949566583547*norm_t)**(51.5)
                    + (0.09494280568853826*norm_t)**(54.5) + (0.09017972838243976*norm_t)**(57.5) + (0.0858733216196809*norm_t)**(60.5)
                    + (0.08196077915766899*norm_t)**(63.5) + (0.07839032331747328*norm_t)**(66.5) + (0.07511888349770383*norm_t)**(69.5)
                    + (0.07211033788347378*norm_t)**(72.5) ) ) )
        
        @cuda.jit(device=True, inline=True)
        def wt_long_integ(amp_wt_long_integ, t):
            """
            Integrated long-range transverse wake function

            """

            return ( amp_wt_long_integ * sqrt(t) )
        
        @cuda.jit(device=True, inline=True)
        def wl_long(amp_wl_long, t):
            """
            Long-range longitudinal wake function

            """

            return ( amp_wl_long / t**1.5 )
        
        @cuda.jit(device=True, inline=True)
        def wt_long(amp_wt_long, t):
            """
            Long-range Transverse wake function

            """

            return ( amp_wt_long / sqrt(t) )

        @cuda.jit
        def longmap1_kernel(num_bunch, num_particle, device_delta, U0, E0):
            """
            Longitudinal map for delta
            """
            i, j = cuda.grid(2)
            
            if i < num_bunch and j < num_particle:
                cuda.atomic.sub(device_delta, (j, i), U0/E0)
        
        @cuda.jit
        def longmap2_kernel(num_bunch, num_particle, device_tau, device_delta, ac, T0):
            """
            Longitudinal map for tau
            """
            i, j = cuda.grid(2)
            
            if i < num_bunch and j < num_particle:
                cuda.atomic.add(device_tau, (j, i), ac*T0*device_delta[j, i])

        @cuda.jit
        def rng_kernel(num_bunch, num_particle, device_xp, device_yp, device_delta, device_xp_sr, device_yp_sr,
                       device_delta_sr, device_rand_xp, device_rand_yp, device_rand_delta, sigma_xp, sigma_yp,
                       sigma_delta, T0, tau_h, tau_v, tau_l, turns, rng_states1, k):
            """
            Random number generation for synchrotron radiation and radiation damping
            Partial Calculations for sr to avoid the race conditions
            This approach not only avoids facing race conditions but also eliminates the need for performing
            atomic operations.
            """
            i, j = cuda.grid(2)

            if i < num_bunch and j < num_particle:
                if num_particle > turns:
                    device_rand_xp[j, 0] = 2*sigma_xp*sqrt(T0/tau_h)*xoroshiro128p_normal_float32(rng_states1, j + k)
                    device_rand_yp[j, 0] = 2*sigma_yp*sqrt(T0/tau_v)*xoroshiro128p_normal_float32(rng_states1, j + k + num_particle)
                    device_rand_delta[j, 0] = 2*sigma_delta*sqrt(T0/tau_l)*xoroshiro128p_normal_float32(rng_states1, 
                                              (j + k + 2*num_particle) % (3*num_particle))
                else:
                    device_rand_xp[j, 0] = 2*sigma_xp*sqrt(T0/tau_h)*xoroshiro128p_normal_float32(rng_states1, j + k)
                    device_rand_yp[j, 0] = 2*sigma_yp*sqrt(T0/tau_v)*xoroshiro128p_normal_float32(rng_states1, j + k + num_particle)
                    device_rand_delta[j, 0] = 2*sigma_delta*sqrt(T0/tau_l)*xoroshiro128p_normal_float32(rng_states1,
                                              (j + k + 2*num_particle) % (3*turns))

                device_xp_sr[j, i] = (1 - 2*T0/tau_h) * device_xp[j, i]
                device_yp_sr[j, i] = (1 - 2*T0/tau_v) * device_yp[j, i]
                device_delta_sr[j, i] = (1 - 2*T0/tau_l) * device_delta[j, i]

        # @cuda.jit
        # def rng_kernel(num_particle, turns, rng_states1, device_rand_xp0, device_rand_yp0, device_rand_delta0, k):
        #     """
        #     Random number generation for synchrotron radiation and radiation damping

        #     """
        #     j = cuda.grid(1)

        #     # if j < num_particle:
        #     #     device_rand_xp0[j] = xoroshiro128p_normal_float32(rng_states1, j+num_particle*k)
        #     #     device_rand_yp0[j] = xoroshiro128p_normal_float32(rng_states1, j+num_particle*(turns-1-k))
        #     #     device_rand_delta0[j] = xoroshiro128p_normal_float32(rng_states1, (turns-k)*num_particle-j-1)

        #     if j < num_particle:
        #         if num_particle > turns:
        #             device_rand_xp0[j] = xoroshiro128p_normal_float32(rng_states1, j + k)
        #             device_rand_yp0[j] = xoroshiro128p_normal_float32(rng_states1, j + k + num_particle)
        #             device_rand_delta0[j] = xoroshiro128p_normal_float32(rng_states1, (j + k + 2*num_particle) % (3*num_particle))
        #         else:
        #             device_rand_xp0[j] = xoroshiro128p_normal_float32(rng_states1, j + k)
        #             device_rand_yp0[j] = xoroshiro128p_normal_float32(rng_states1, j + k + num_particle)
        #             device_rand_delta0[j] = xoroshiro128p_normal_float32(rng_states1, (j + k + 2*num_particle) % (3*turns))

        @cuda.jit
        def sr_kernel(num_bunch, num_particle, device_rand_xp, device_rand_yp, device_rand_delta, device_xp_sr,
                      device_yp_sr, device_delta_sr, device_xp, device_yp, device_delta):
            """
            Synchrotron radiation & radiation damping
            """
            i, j = cuda.grid(2)

            if i < num_bunch and j < num_particle:
                device_xp[j, i] = device_xp_sr[j, i] + device_rand_xp[j, 0]
                device_yp[j, i] = device_yp_sr[j, i] + device_rand_yp[j, 0]
                device_delta[j, i] = device_delta_sr[j, i] + device_rand_delta[j, 0]

        @cuda.jit
        def transmap_kernel(num_bunch, num_particle, device_x, device_xp, device_y, device_yp, device_delta, device_x_tm,
                            device_xp_tm, device_y_tm, device_yp_tm, dispersion_x, dispersion_xp, dispersion_y, dispersion_yp,
                            tune_x, tune_y, chro_x, chro_y, pi, alpha_x, alpha_y, beta_x, beta_y, gamma_x, gamma_y):
            """
            Transverse map
            """
            i, j = cuda.grid(2)
            
            if i < num_bunch and j < num_particle:
                # adts effects are ignored. (Future work)
                device_x_tm[j, i] = ( ( cos(2 * pi * (tune_x + chro_x * device_delta[j, i])) +
                                    alpha_x * sin(2 * pi * (tune_x + chro_x * device_delta[j, i])) )
                                    * device_x[j, i] + ( beta_x * sin(2 * pi * (tune_x + chro_x * device_delta[j, i])) )
                                    * device_xp[j, i] + dispersion_x * device_delta[j, i] )
                device_xp_tm[j, i] = ( ( -1 * gamma_x * sin(2 * pi * (tune_x + chro_x * device_delta[j, i])) )
                                    * device_x[j, i] + ( cos(2 * pi * (tune_x + chro_x * device_delta[j, i])) -
                                    alpha_x * sin(2 * pi * (tune_x + chro_x * device_delta[j, i])) ) * device_xp[j, i] +
                                    dispersion_xp * device_delta[j, i] )
                device_y_tm[j, i] = ( ( cos(2 * pi * (tune_y + chro_y * device_delta[j, i])) +
                                    alpha_y * sin(2 * pi * (tune_y + chro_y * device_delta[j, i])) )
                                    * device_y[j, i] + ( beta_y * sin(2 * pi * (tune_y + chro_y * device_delta[j, i])) )
                                    * device_yp[j, i] + dispersion_y * device_delta[j, i] )
                device_yp_tm[j, i] = ( ( -1 * gamma_y * sin(2 * pi * (tune_y + chro_y * device_delta[j, i])) )
                                    * device_y[j, i] + ( cos(2 * pi * (tune_y + chro_y * device_delta[j, i])) -
                                    alpha_y * sin(2 * pi * (tune_y + chro_y * device_delta[j, i])) ) * device_yp[j, i] +
                                    dispersion_yp * device_delta[j, i] )
        
        @cuda.jit
        def tm_conversion_kernel(num_bunch, num_particle, device_x_tm, device_xp_tm, device_y_tm, device_yp_tm,
                                 device_x, device_xp, device_y, device_yp):
            """
            Conversion of tm arrays
            """
            i, j = cuda.grid(2)

            if i < num_bunch and j < num_particle:
                device_x[j, i] = device_x_tm[j, i]
                device_xp[j, i] = device_xp_tm[j, i]
                device_y[j, i] = device_y_tm[j, i]
                device_yp[j, i] = device_yp_tm[j, i]

        @cuda.jit
        def aperture_tm_conversion_kernel(num_bunch, num_particle, device_x_tm, device_xp_tm, device_y_tm, device_yp_tm,
                                 device_x, device_xp, device_y, device_yp, device_aperture):
            """
            Conversion of tm arrays
            """
            i, j = cuda.grid(2)

            if i < num_bunch and j < num_particle:
                if device_aperture[j, i] == 1:
                    device_x[j, i] = device_x_tm[j, i]
                    device_xp[j, i] = device_xp_tm[j, i]
                    device_y[j, i] = device_y_tm[j, i]
                    device_yp[j, i] = device_yp_tm[j, i]

        @cuda.jit
        def rfc_kernel(num_bunch, num_particle, device_tau, device_delta, omega1, E0, Vc1, Vc2, m1, m2, theta1, theta2, curfhc):
            """
            RF main cavity
            """
            i, j = cuda.grid(2)

            if i < num_bunch and j < num_particle:
                if curfhc:
                    cuda.atomic.add(device_delta, (j, i), Vc1/E0*cos(m1*omega1*device_tau[j, i]+theta1)
                                    +Vc2/E0*cos(m2*omega1*device_tau[j, i]+theta2))
                else:
                    cuda.atomic.add(device_delta, (j, i), Vc1/E0*cos(m1*omega1*device_tau[j, i]+theta1))

        @cuda.jit
        def rectangular_aperture_kernel(num_bunch, num_particle, device_x, device_y, x_aperture_radius, y_aperture_radius,
                                        device_aperture):
            """
            The particles which are outside of the rectangle are lost and not used in the tracking anymore.
            """
            i, j = cuda.grid(2)

            if i < num_bunch and j < num_particle:
                if abs(device_x[j, i]) >= x_aperture_radius or abs(device_y[j, i]) >= y_aperture_radius:
                    device_aperture[j, i] = 0

        @cuda.jit
        def mm_pr_kernel(device_tau, device_prefix_min_tau, device_prefix_max_tau, num_bunch):
            """
            1st parallel reduction of min & max finding for each bunch

            """
            i, j = cuda.grid(2)
            local_i, local_j = cuda.threadIdx.x, cuda.threadIdx.y

            min_tau_shared = cuda.shared.array(threadperblock, numba.float32)
            max_tau_shared = cuda.shared.array(threadperblock, numba.float32)

            min_tau_shared[local_j, local_i] = device_tau[j, i]
            max_tau_shared[local_j, local_i] = device_tau[j, i]
            cuda.syncthreads()

            s = threadperblock[1]
            s >>= 1
            while s > 0:
                if local_j < s and local_i < threadperblock[0]:
                    min_tau_shared[local_j, local_i] = min(min_tau_shared[local_j, local_i], min_tau_shared[local_j + s, local_i])
                    max_tau_shared[local_j, local_i] = max(max_tau_shared[local_j, local_i], max_tau_shared[local_j + s, local_i])
                cuda.syncthreads()
                s >>= 1
                
            if local_j == 0 and i < num_bunch:
                device_prefix_min_tau[cuda.blockIdx.y, i] = min_tau_shared[0, local_i]
                device_prefix_max_tau[cuda.blockIdx.y, i] = max_tau_shared[0, local_i]
        
        @cuda.jit
        def initialize_gm_kernel(device_prefix_min_tau, device_prefix_max_tau, device_axis_min_tau, device_axis_max_tau,
                                 device_axis_sum_x_squared, device_axis_sum_xp_squared, device_axis_sum_x_xp,
                                 device_axis_sum_y_squared, device_axis_sum_yp_squared, device_axis_sum_y_yp,
                                 device_axis_sum_tau_squared, device_axis_sum_delta_squared, device_axis_sum_tau,
                                 device_axis_sum_delta, device_density_profile, device_profile, device_sum_bin_x,
                                 device_sum_bin_y, device_wl_avg, device_wt_avg, device_wp_x, device_wp_y,
                                 device_wp_tau, device_axis_sum_x_lrrw, device_axis_sum_y_lrrw, device_axis_sum_tau_lrrw,
                                 device_sum_kick_x, device_sum_kick_y, device_sum_kick_tau,
                                 num_bunch, num_bin, num_bin_interp, k):
            """
            Initialize global memory arrays

            """
            # num_particle should be larger than 2*num_bin-1.
            i, j = cuda.grid(2)

            if k == 0:
                if i < num_bunch:
                    device_axis_min_tau[i] = device_prefix_min_tau[0, i]
                    device_axis_max_tau[i] = device_prefix_max_tau[0, i]
                    device_axis_sum_x_squared[i] = 0
                    device_axis_sum_xp_squared[i] = 0
                    device_axis_sum_x_xp[i] = 0
                    device_axis_sum_y_squared[i] = 0
                    device_axis_sum_yp_squared[i] = 0
                    device_axis_sum_y_yp[i] = 0
                    device_axis_sum_tau_squared[i] = 0
                    device_axis_sum_delta_squared[i] = 0
                    device_axis_sum_tau[i] = 0
                    device_axis_sum_delta[i] = 0
                    device_axis_sum_x_lrrw[i] = 0
                    device_axis_sum_y_lrrw[i] = 0
                    device_axis_sum_tau_lrrw[i] = 0
                    device_sum_kick_x[i] = 0
                    device_sum_kick_y[i] = 0
                    device_sum_kick_tau[i] = 0
                    if j < num_bin:
                        device_profile[j, i] = 0
                        device_density_profile[j, i] = 0
                        device_sum_bin_x[j, i] = 0
                        device_sum_bin_y[j, i] = 0
                    if j < num_bin_interp:
                        device_wp_x[j, i] = 0
                        device_wp_y[j, i] = 0
                        device_wp_tau[j, i] = 0
                    if (j < 2*num_bin_interp-1):
                        device_wt_avg[j, i] = 0
                        device_wl_avg[j, i] = 0
            else:
                if i < num_bunch:
                    device_axis_min_tau[i] = device_prefix_min_tau[0, i]
                    device_axis_max_tau[i] = device_prefix_max_tau[0, i]
                    device_axis_sum_x_squared[i] = 0
                    device_axis_sum_xp_squared[i] = 0
                    device_axis_sum_x_xp[i] = 0
                    device_axis_sum_y_squared[i] = 0
                    device_axis_sum_yp_squared[i] = 0
                    device_axis_sum_y_yp[i] = 0
                    device_axis_sum_tau_squared[i] = 0
                    device_axis_sum_delta_squared[i] = 0
                    device_axis_sum_tau[i] = 0
                    device_axis_sum_delta[i] = 0
                    device_axis_sum_x_lrrw[i] = 0
                    device_axis_sum_y_lrrw[i] = 0
                    device_axis_sum_tau_lrrw[i] = 0
                    device_sum_kick_x[i] = 0
                    device_sum_kick_y[i] = 0
                    device_sum_kick_tau[i] = 0
                    if j < num_bin:
                        device_profile[j, i] = 0
                        device_density_profile[j, i] = 0
                        device_sum_bin_x[j, i] = 0
                        device_sum_bin_y[j, i] = 0
                    if j < num_bin_interp:
                        device_wp_x[j, i] = 0
                        device_wp_y[j, i] = 0
                        device_wp_tau[j, i] = 0

        @cuda.jit
        def aperture_initialize_gm_kernel(inf, device_num_particle_alive, device_axis_min_tau, device_axis_max_tau,
                                          device_axis_sum_x_squared, device_axis_sum_xp_squared, device_axis_sum_x_xp,
                                          device_axis_sum_y_squared, device_axis_sum_yp_squared, device_axis_sum_y_yp,
                                          device_axis_sum_tau_squared, device_axis_sum_delta_squared, device_axis_sum_tau,
                                          device_axis_sum_delta, device_density_profile, device_profile, device_sum_bin_x,
                                          device_sum_bin_y, device_wl_avg, device_wt_avg, device_wp_x, device_wp_y,
                                          device_wp_tau, device_axis_sum_x_lrrw, device_axis_sum_y_lrrw, device_axis_sum_tau_lrrw,
                                          device_sum_kick_x, device_sum_kick_y, device_sum_kick_tau,
                                          num_bunch, num_bin, num_bin_interp, k):
            """
            Initialize global memory arrays when the beam loss is considered

            """
            # num_particle should be larger than 2*num_bin-1.
            i, j = cuda.grid(2)

            if k == 0:
                if i < num_bunch:
                    device_axis_min_tau[i] = inf
                    device_axis_max_tau[i] = -inf
                    device_num_particle_alive[i] = 0
                    device_axis_sum_x_squared[i] = 0
                    device_axis_sum_xp_squared[i] = 0
                    device_axis_sum_x_xp[i] = 0
                    device_axis_sum_y_squared[i] = 0
                    device_axis_sum_yp_squared[i] = 0
                    device_axis_sum_y_yp[i] = 0
                    device_axis_sum_tau_squared[i] = 0
                    device_axis_sum_delta_squared[i] = 0
                    device_axis_sum_tau[i] = 0
                    device_axis_sum_delta[i] = 0
                    device_axis_sum_x_lrrw[i] = 0
                    device_axis_sum_y_lrrw[i] = 0
                    device_axis_sum_tau_lrrw[i] = 0
                    device_sum_kick_x[i] = 0
                    device_sum_kick_y[i] = 0
                    device_sum_kick_tau[i] = 0
                    if j < num_bin:
                        device_profile[j, i] = 0
                        device_density_profile[j, i] = 0
                        device_sum_bin_x[j, i] = 0
                        device_sum_bin_y[j, i] = 0
                    if j < num_bin_interp:
                        device_wp_x[j, i] = 0
                        device_wp_y[j, i] = 0
                        device_wp_tau[j, i] = 0
                    if (j < 2*num_bin_interp-1):
                        device_wt_avg[j, i] = 0
                        device_wl_avg[j, i] = 0

            else:
                if i < num_bunch:
                    device_axis_min_tau[i] = inf
                    device_axis_max_tau[i] = -inf
                    device_num_particle_alive[i] = 0
                    device_axis_sum_x_squared[i] = 0
                    device_axis_sum_xp_squared[i] = 0
                    device_axis_sum_x_xp[i] = 0
                    device_axis_sum_y_squared[i] = 0
                    device_axis_sum_yp_squared[i] = 0
                    device_axis_sum_y_yp[i] = 0
                    device_axis_sum_tau_squared[i] = 0
                    device_axis_sum_delta_squared[i] = 0
                    device_axis_sum_tau[i] = 0
                    device_axis_sum_delta[i] = 0
                    device_axis_sum_x_lrrw[i] = 0
                    device_axis_sum_y_lrrw[i] = 0
                    device_axis_sum_tau_lrrw[i] = 0
                    device_sum_kick_x[i] = 0
                    device_sum_kick_y[i] = 0
                    device_sum_kick_tau[i] = 0
                    if j < num_bin:
                        device_profile[j, i] = 0
                        device_density_profile[j, i] = 0
                        device_sum_bin_x[j, i] = 0
                        device_sum_bin_y[j, i] = 0
                    if j < num_bin_interp:
                        device_wp_x[j, i] = 0
                        device_wp_y[j, i] = 0
                        device_wp_tau[j, i] = 0

        @cuda.jit
        def general_initialize_gm_kernel(device_prefix_min_tau, device_prefix_max_tau, device_axis_min_tau, device_axis_max_tau,
                                 device_axis_sum_x_squared, device_axis_sum_xp_squared, device_axis_sum_x_xp,
                                 device_axis_sum_y_squared, device_axis_sum_yp_squared, device_axis_sum_y_yp,
                                 device_axis_sum_tau_squared, device_axis_sum_delta_squared, device_axis_sum_tau, device_axis_sum_delta,
                                 device_density_profile, device_profile, device_sum_bin_x, device_sum_bin_y, device_wl_avg,
                                 device_wtx_avg, device_wty_avg, device_wp_x, device_wp_y, device_wp_tau, device_axis_sum_x_lrrw,
                                 device_axis_sum_y_lrrw, device_axis_sum_tau_lrrw, device_sum_kick_x, device_sum_kick_y,
                                 device_sum_kick_tau, num_bunch, num_bin, num_bin_interp, device_wl_avg_upper, device_wtx_avg_upper,
                                 device_wty_avg_upper, k):
            """
            Initialize global memory arrays

            """
            # num_particle should be larger than 2*num_bin-1.
            i, j = cuda.grid(2)

            if k == 0:
                if i < num_bunch:
                    device_axis_min_tau[i] = device_prefix_min_tau[0, i]
                    device_axis_max_tau[i] = device_prefix_max_tau[0, i]
                    device_axis_sum_x_squared[i] = 0
                    device_axis_sum_xp_squared[i] = 0
                    device_axis_sum_x_xp[i] = 0
                    device_axis_sum_y_squared[i] = 0
                    device_axis_sum_yp_squared[i] = 0
                    device_axis_sum_y_yp[i] = 0
                    device_axis_sum_tau_squared[i] = 0
                    device_axis_sum_delta_squared[i] = 0
                    device_axis_sum_tau[i] = 0
                    device_axis_sum_delta[i] = 0
                    device_axis_sum_x_lrrw[i] = 0
                    device_axis_sum_y_lrrw[i] = 0
                    device_axis_sum_tau_lrrw[i] = 0
                    device_sum_kick_x[i] = 0
                    device_sum_kick_y[i] = 0
                    device_sum_kick_tau[i] = 0
                    if j < num_bin:
                        device_profile[j, i] = 0
                        device_density_profile[j, i] = 0
                        device_sum_bin_x[j, i] = 0
                        device_sum_bin_y[j, i] = 0
                    if j < num_bin_interp:
                        device_wp_x[j, i] = 0
                        device_wp_y[j, i] = 0
                        device_wp_tau[j, i] = 0
                    if (j < 2*num_bin_interp-1):
                        device_wl_avg[j, i] = 0
                        device_wtx_avg[j, i] = 0
                        device_wty_avg[j, i] = 0
                        device_wl_avg_upper[j, i] = 0
                        device_wtx_avg_upper[j, i] = 0
                        device_wty_avg_upper[j, i] = 0
            else:
                if i < num_bunch:
                    device_axis_min_tau[i] = device_prefix_min_tau[0, i]
                    device_axis_max_tau[i] = device_prefix_max_tau[0, i]
                    device_axis_sum_x_squared[i] = 0
                    device_axis_sum_xp_squared[i] = 0
                    device_axis_sum_x_xp[i] = 0
                    device_axis_sum_y_squared[i] = 0
                    device_axis_sum_yp_squared[i] = 0
                    device_axis_sum_y_yp[i] = 0
                    device_axis_sum_tau_squared[i] = 0
                    device_axis_sum_delta_squared[i] = 0
                    device_axis_sum_tau[i] = 0
                    device_axis_sum_delta[i] = 0
                    device_axis_sum_x_lrrw[i] = 0
                    device_axis_sum_y_lrrw[i] = 0
                    device_axis_sum_tau_lrrw[i] = 0
                    device_sum_kick_x[i] = 0
                    device_sum_kick_y[i] = 0
                    device_sum_kick_tau[i] = 0
                    if j < num_bin:
                        device_profile[j, i] = 0
                        device_density_profile[j, i] = 0
                        device_sum_bin_x[j, i] = 0
                        device_sum_bin_y[j, i] = 0
                    if j < num_bin_interp:
                        device_wp_x[j, i] = 0
                        device_wp_y[j, i] = 0
                        device_wp_tau[j, i] = 0

        @cuda.jit
        def aperture_general_initialize_gm_kernel(inf, device_num_particle_alive, device_axis_min_tau, device_axis_max_tau,
                                 device_axis_sum_x_squared, device_axis_sum_xp_squared, device_axis_sum_x_xp,
                                 device_axis_sum_y_squared, device_axis_sum_yp_squared, device_axis_sum_y_yp,
                                 device_axis_sum_tau_squared, device_axis_sum_delta_squared, device_axis_sum_tau,
                                 device_axis_sum_delta, device_density_profile, device_profile, device_sum_bin_x, device_sum_bin_y,
                                 device_wl_avg, device_wtx_avg, device_wty_avg, device_wp_x, device_wp_y, device_wp_tau,
                                 device_axis_sum_x_lrrw, device_axis_sum_y_lrrw, device_axis_sum_tau_lrrw,
                                 device_sum_kick_x, device_sum_kick_y, device_sum_kick_tau, num_bunch, num_bin, num_bin_interp,
                                 device_wl_avg_upper, device_wtx_avg_upper, device_wty_avg_upper, k):
            """
            Initialize global memory arrays

            """
            # num_particle should be larger than 2*num_bin-1.
            i, j = cuda.grid(2)

            if k == 0:
                if i < num_bunch:
                    device_axis_min_tau[i] = inf
                    device_axis_max_tau[i] = -inf
                    device_num_particle_alive[i] = 0
                    device_axis_sum_x_squared[i] = 0
                    device_axis_sum_xp_squared[i] = 0
                    device_axis_sum_x_xp[i] = 0
                    device_axis_sum_y_squared[i] = 0
                    device_axis_sum_yp_squared[i] = 0
                    device_axis_sum_y_yp[i] = 0
                    device_axis_sum_tau_squared[i] = 0
                    device_axis_sum_delta_squared[i] = 0
                    device_axis_sum_tau[i] = 0
                    device_axis_sum_delta[i] = 0
                    device_axis_sum_x_lrrw[i] = 0
                    device_axis_sum_y_lrrw[i] = 0
                    device_axis_sum_tau_lrrw[i] = 0
                    device_sum_kick_x[i] = 0
                    device_sum_kick_y[i] = 0
                    device_sum_kick_tau[i] = 0
                    if j < num_bin:
                        device_profile[j, i] = 0
                        device_density_profile[j, i] = 0
                        device_sum_bin_x[j, i] = 0
                        device_sum_bin_y[j, i] = 0
                    if j < num_bin_interp:
                        device_wp_x[j, i] = 0
                        device_wp_y[j, i] = 0
                        device_wp_tau[j, i] = 0
                    if (j < 2*num_bin_interp-1):
                        device_wl_avg[j, i] = 0
                        device_wtx_avg[j, i] = 0
                        device_wty_avg[j, i] = 0
                        device_wl_avg_upper[j, i] = 0
                        device_wtx_avg_upper[j, i] = 0
                        device_wty_avg_upper[j, i] = 0
            else:
                if i < num_bunch:
                    device_axis_min_tau[i] = inf
                    device_axis_max_tau[i] = -inf
                    device_num_particle_alive[i] = 0
                    device_axis_sum_x_squared[i] = 0
                    device_axis_sum_xp_squared[i] = 0
                    device_axis_sum_x_xp[i] = 0
                    device_axis_sum_y_squared[i] = 0
                    device_axis_sum_yp_squared[i] = 0
                    device_axis_sum_y_yp[i] = 0
                    device_axis_sum_tau_squared[i] = 0
                    device_axis_sum_delta_squared[i] = 0
                    device_axis_sum_tau[i] = 0
                    device_axis_sum_delta[i] = 0
                    device_axis_sum_x_lrrw[i] = 0
                    device_axis_sum_y_lrrw[i] = 0
                    device_axis_sum_tau_lrrw[i] = 0
                    device_sum_kick_x[i] = 0
                    device_sum_kick_y[i] = 0
                    device_sum_kick_tau[i] = 0
                    if j < num_bin:
                        device_profile[j, i] = 0
                        device_density_profile[j, i] = 0
                        device_sum_bin_x[j, i] = 0
                        device_sum_bin_y[j, i] = 0
                    if j < num_bin_interp:
                        device_wp_x[j, i] = 0
                        device_wp_y[j, i] = 0
                        device_wp_tau[j, i] = 0

        @cuda.jit
        def mm_results_kernel(device_prefix_min_tau, device_prefix_max_tau, device_axis_min_tau, device_axis_max_tau, num_bunch, num_particle_red):
            """
            min & max values for each bunch

            """
            i, j = cuda.grid(2)

            if i < num_bunch and 0 < j < num_particle_red:
                cuda.atomic.min(device_axis_min_tau, i, device_prefix_min_tau[j, i])
                cuda.atomic.max(device_axis_max_tau, i, device_prefix_max_tau[j, i])

        @cuda.jit
        def aperture_mm_results_kernel(device_tau, device_axis_min_tau, device_axis_max_tau, num_bunch, num_particle, device_aperture):
            """
            min & max values for each bunch when the beam loss is considered

            """
            i, j = cuda.grid(2)

            if i < num_bunch and j < num_particle:
                if device_aperture[j, i] == 1:
                    cuda.atomic.min(device_axis_min_tau, i, device_tau[j, i]) #put inf into device_axis_min_tau[i]
                    cuda.atomic.max(device_axis_max_tau, i, device_tau[j, i]) #put -inf into device_axis_max_tau[i]
        
        @cuda.jit
        def aperture_num_particle_alive_kernel(num_bunch, num_particle, device_num_particle_alive, device_aperture):
            """
            Calculation of alive particles when the beam loss is considered

            """
            i, j = cuda.grid(2)

            if i < num_bunch and j < num_particle:
                if device_aperture[j, i] == 1:
                    cuda.atomic.add(device_num_particle_alive, i, 1) #put 0 into device_num_particle_alive[i]

        @cuda.jit
        def binning1_kernel(num_bunch, num_bin, num_bin_interp, device_axis_min_tau, device_axis_max_tau,
                            device_axis_min_tau_interp, device_axis_max_tau_interp, device_half_d_bin_tau,
                            device_half_d_bin_tau_interp, t0, device_norm_lim_interp):
            """
            Binning kernel for resistive wall instability
            Get half_d_bin_tau

            """
            i = cuda.grid(1)
            
            if i < num_bunch:
                device_half_d_bin_tau[i] = (device_axis_max_tau[i] - device_axis_min_tau[i]) * 0.5 / (num_bin - 1)
                device_half_d_bin_tau_interp[i] = (device_axis_max_tau[i] - device_axis_min_tau[i]) * 0.5 / (num_bin_interp - 1)
                device_norm_lim_interp[i] = ( (device_axis_max_tau[i] - device_axis_min_tau[i]) * 0.5 / (num_bin_interp - 1) ) / t0
                device_axis_min_tau_interp[i] = device_axis_min_tau[i]
                device_axis_max_tau_interp[i] = device_axis_max_tau[i]

        @cuda.jit
        def binning2_kernel(num_bunch, device_axis_min_tau, device_axis_max_tau, device_axis_min_tau_interp,
                            device_axis_max_tau_interp, device_half_d_bin_tau, device_half_d_bin_tau_interp):
            """
            Binning kernel for resistive wall instability
            Patching the margins of min & max values for each bin

            """
            i = cuda.grid(1)

            if i < num_bunch:
                cuda.atomic.sub(device_axis_min_tau, i, device_half_d_bin_tau[i])
                cuda.atomic.add(device_axis_max_tau, i, device_half_d_bin_tau[i])
                cuda.atomic.sub(device_axis_min_tau_interp, i, device_half_d_bin_tau_interp[i])
                cuda.atomic.add(device_axis_max_tau_interp, i, device_half_d_bin_tau_interp[i])
        
        @cuda.jit
        def binning3_kernel(num_bunch, num_bin, num_bin_interp, device_axis_min_tau, device_axis_min_tau_interp,
                            device_bin_tau, device_bin_tau_interp, device_half_d_bin_tau, device_half_d_bin_tau_interp):
            """
            Binning kernel for resistive wall instability
            Implement binning

            """
            i = cuda.grid(1)

            if i < num_bunch:
                for idx in range(num_bin_interp):
                    device_bin_tau_interp[idx, i] = device_axis_min_tau_interp[i] + device_half_d_bin_tau_interp[i] * (2*idx + 1)
                    if idx < num_bin:
                        device_bin_tau[idx, i] = device_axis_min_tau[i] + device_half_d_bin_tau[i] * (2*idx + 1)        

        @cuda.jit
        def sorting_kernel(num_bunch, num_particle, num_bin, device_tau, device_half_d_bin_tau, device_bin_tau,
                           device_density_profile, device_profile, device_x, device_y, device_sum_bin_x,
                           device_sum_bin_y):
            """
            Sorting kernel for each bunch & calculation of zero padded charge density profile &
            partial calculation of dipole moments

            """
            i, j = cuda.grid(2)

            if i < num_bunch and j < num_particle:
                for idx in range(num_bin):
                    if ( (device_tau[j, i] >= device_bin_tau[idx, i] - device_half_d_bin_tau[i]) and
                       (device_tau[j, i] < device_bin_tau[idx, i] + device_half_d_bin_tau[i]) ):
                        # device_charge_per_mp[i]/(2*device_half_d_bin_tau[i]*device_charge_per_bunch[i]) =
                        # 1/(2*device_half_d_bin_tau[i]*num_particle)
                        cuda.atomic.add(device_density_profile, (idx, i), 1/(2*device_half_d_bin_tau[i]*num_particle))
                        cuda.atomic.add(device_profile, (idx, i), 1)
                        cuda.atomic.add(device_sum_bin_x, (idx, i), device_x[j, i])
                        cuda.atomic.add(device_sum_bin_y, (idx, i), device_y[j, i])
        
        @cuda.jit
        def aperture_sorting_kernel(num_bunch, num_particle, num_bin, device_tau, device_half_d_bin_tau, device_bin_tau,
                           device_density_profile, device_profile, device_x, device_y, device_sum_bin_x,
                           device_sum_bin_y, device_num_particle_alive, device_aperture):
            """
            Sorting kernel for each bunch & calculation of zero padded charge density profile &
            partial calculation of dipole moments

            """
            i, j = cuda.grid(2)

            if i < num_bunch and j < num_particle:
                for idx in range(num_bin):
                    if ( (device_tau[j, i] >= device_bin_tau[idx, i] - device_half_d_bin_tau[i]) and
                       (device_tau[j, i] < device_bin_tau[idx, i] + device_half_d_bin_tau[i]) and
                       (device_aperture[j, i] == 1) ):
                        cuda.atomic.add(device_density_profile, (idx, i), 1/(2*device_half_d_bin_tau[i]*device_num_particle_alive[i]))
                        cuda.atomic.add(device_profile, (idx, i), 1)
                        cuda.atomic.add(device_sum_bin_x, (idx, i), device_x[j, i])
                        cuda.atomic.add(device_sum_bin_y, (idx, i), device_y[j, i])
                        
        @cuda.jit
        def dipole_moment_kernel(num_bunch, num_bin, device_profile, device_sum_bin_x, device_sum_bin_y,
                                 device_dip_x, device_dip_y):
            """
            Calculation of dipole moments

            """
            i, j = cuda.grid(2)

            if i < num_bunch and j < num_bin:
                device_dip_x[j, i] = device_sum_bin_x[j, i] / device_profile[j, i]
                device_dip_y[j, i] = device_sum_bin_y[j, i] / device_profile[j, i]
        
        @cuda.jit
        def nan_to_zero_kernel(num_bunch, num_bin, device_profile, device_dip_x, device_dip_y):
            """
            Convert NaN values into zeros

            """
            i, j = cuda.grid(2)

            if i < num_bunch and j < num_bin:
                if device_profile[j, i] == 0:
                    device_dip_x[j, i] = 0
                    device_dip_y[j, i] = 0

        @cuda.jit
        def density_profile_interp_kernel(num_bunch, num_bin, num_bin_interp, device_bin_tau, device_bin_tau_interp, device_density_profile,
                                          device_density_profile_interp, device_dip_x, device_dip_y, device_dip_x_interp, device_dip_y_interp):
            """
            For the wake calculations, we need to interpolate the density profile & dipole moments.

            """
            i, j = cuda.grid(2)
            
            if i < num_bunch:
                for idx in range(num_bin-1):
                    if j < num_bin_interp:
                        if idx == 0:
                            if (device_bin_tau_interp[j, i] > device_bin_tau[idx, i]) and (device_bin_tau_interp[j, i] < device_bin_tau[idx+1, i]):
                                device_density_profile_interp[j, i] = ( (device_density_profile[idx+1, i] - 2*device_density_profile[idx, i])
                                                                         / (device_bin_tau[idx+1, i] - device_bin_tau[idx, i])
                                                                         * (device_bin_tau_interp[j, i] - device_bin_tau[idx, i])
                                                                         + 2*device_density_profile[idx, i] )
                                device_dip_x_interp[j, i] = ( (device_dip_x[idx+1, i] - device_dip_x[idx, i])
                                                        / (device_bin_tau[idx+1, i] - device_bin_tau[idx, i])
                                                        * (device_bin_tau_interp[j, i] - device_bin_tau[idx, i])
                                                        + device_dip_x[idx, i] )
                                device_dip_y_interp[j, i] = ( (device_dip_y[idx+1, i] - device_dip_y[idx, i])
                                                        / (device_bin_tau[idx+1, i] - device_bin_tau[idx, i])
                                                        * (device_bin_tau_interp[j, i] - device_bin_tau[idx, i])
                                                        + device_dip_y[idx, i] )
                        if idx == num_bin-2:
                            if (device_bin_tau_interp[j, i] >= device_bin_tau[idx, i]) and (device_bin_tau_interp[j, i] < device_bin_tau[idx+1, i]):
                                device_density_profile_interp[j, i] = ( (2*device_density_profile[idx+1, i] - device_density_profile[idx, i])
                                                                         / (device_bin_tau[idx+1, i] - device_bin_tau[idx, i])
                                                                         * (device_bin_tau_interp[j, i] - device_bin_tau[idx, i])
                                                                         + device_density_profile[idx, i] )
                                device_dip_x_interp[j, i] = ( (device_dip_x[idx+1, i] - device_dip_x[idx, i])
                                                        / (device_bin_tau[idx+1, i] - device_bin_tau[idx, i])
                                                        * (device_bin_tau_interp[j, i] - device_bin_tau[idx, i])
                                                        + device_dip_x[idx, i] )
                                device_dip_y_interp[j, i] = ( (device_dip_y[idx+1, i] - device_dip_y[idx, i])
                                                        / (device_bin_tau[idx+1, i] - device_bin_tau[idx, i])
                                                        * (device_bin_tau_interp[j, i] - device_bin_tau[idx, i])
                                                        + device_dip_y[idx, i] )
                        if idx > 0 and idx <num_bin-2:
                            if (device_bin_tau_interp[j, i] >= device_bin_tau[idx, i]) and (device_bin_tau_interp[j, i] < device_bin_tau[idx+1, i]):
                                device_density_profile_interp[j, i] = ( (device_density_profile[idx+1, i] - device_density_profile[idx, i])
                                                                         / (device_bin_tau[idx+1, i] - device_bin_tau[idx, i])
                                                                         * (device_bin_tau_interp[j, i] - device_bin_tau[idx, i])
                                                                         + device_density_profile[idx, i] )
                                device_dip_x_interp[j, i] = ( (device_dip_x[idx+1, i] - device_dip_x[idx, i])
                                                        / (device_bin_tau[idx+1, i] - device_bin_tau[idx, i])
                                                        * (device_bin_tau_interp[j, i] - device_bin_tau[idx, i])
                                                        + device_dip_x[idx, i] )
                                device_dip_y_interp[j, i] = ( (device_dip_y[idx+1, i] - device_dip_y[idx, i])
                                                        / (device_bin_tau[idx+1, i] - device_bin_tau[idx, i])
                                                        * (device_bin_tau_interp[j, i] - device_bin_tau[idx, i])
                                                        + device_dip_y[idx, i] )
                if j < num_bin_interp:
                    if device_bin_tau_interp[j, i] <= device_bin_tau[0, i]:
                        device_density_profile_interp[j, i] = device_density_profile[0, i]
                        device_dip_x_interp[j, i] = device_dip_x[0, i]
                        device_dip_y_interp[j, i] = device_dip_y[0, i]
                    if device_bin_tau_interp[j, i] >= device_bin_tau[num_bin-1, i]:
                        device_density_profile_interp[j, i] = device_density_profile[num_bin-1, i]
                        device_dip_x_interp[j, i] = device_dip_x[num_bin-1, i]
                        device_dip_y_interp[j, i] = device_dip_y[num_bin-1, i]

        @cuda.jit
        def general_wake1_kernel(num_bunch, num_wake_function, num_bin_interp, device_wl_avg_upper, device_wtx_avg_upper, device_wty_avg_upper,
                                 device_bin_tau_interp, device_axis_min_tau_interp, device_wake_function_time, wake_function_time_interval,
                                 device_wake_function_integ_wl, device_wake_function_integ_wtx, device_wake_function_integ_wty):
            """
            1st step for Calculation of arbitrary wake functions

            """
            i, j = cuda.grid(2)

            if i < num_bunch and j < num_wake_function:
                for idx in range(num_bin_interp):
                    if ( ( (device_bin_tau_interp[idx, i] - device_axis_min_tau_interp[i] >= device_wake_function_time[j, 0]) )
                        and ( (device_bin_tau_interp[idx, i] - device_axis_min_tau_interp[i] < device_wake_function_time[j, 0] 
                         + wake_function_time_interval) ) ):
                        device_wl_avg_upper[num_bin_interp-1+idx, i] = ( ((device_wake_function_integ_wl[j+1, 0] - device_wake_function_integ_wl[j, 0])
                                                                        / wake_function_time_interval
                                                                        * (device_bin_tau_interp[idx, i] - device_axis_min_tau_interp[i] - device_wake_function_time[j, 0])
                                                                        + device_wake_function_integ_wl[j, 0]) )
                        device_wtx_avg_upper[num_bin_interp-1+idx, i] = ( ((device_wake_function_integ_wtx[j+1, 0] - device_wake_function_integ_wtx[j, 0])
                                                                        / wake_function_time_interval
                                                                        * (device_bin_tau_interp[idx, i] - device_axis_min_tau_interp[i] - device_wake_function_time[j, 0])
                                                                        + device_wake_function_integ_wtx[j, 0]) )
                        device_wty_avg_upper[num_bin_interp-1+idx, i] = ( ((device_wake_function_integ_wty[j+1, 0] - device_wake_function_integ_wty[j, 0])
                                                                        / wake_function_time_interval
                                                                        * (device_bin_tau_interp[idx, i] - device_axis_min_tau_interp[i] - device_wake_function_time[j, 0])
                                                                        + device_wake_function_integ_wty[j, 0]) )

        @cuda.jit
        def general_wake2_kernel(num_bunch, num_bin_interp, device_wl_avg_upper, device_wtx_avg_upper, device_wty_avg_upper,
                                 device_wl_avg, device_wtx_avg, device_wty_avg, device_half_d_bin_tau_interp):
            """
            2nd step for Calculation of arbitrary wake functions

            """
            i, j = cuda.grid(2)

            if i < num_bunch and j < 2*num_bin_interp-1 and j > num_bin_interp-2:
                device_wl_avg[j, i] = (device_wl_avg_upper[j, i] - device_wl_avg_upper[j-1, i]) / (2*device_half_d_bin_tau_interp[i])
                device_wtx_avg[j, i] = (device_wtx_avg_upper[j, i] - device_wtx_avg_upper[j-1, i]) / (2*device_half_d_bin_tau_interp[i])
                device_wty_avg[j, i] = (device_wty_avg_upper[j, i] - device_wty_avg_upper[j-1, i]) / (2*device_half_d_bin_tau_interp[i])
        
        @cuda.jit
        def general_wake1_short_long_kernel(num_bunch, num_wake_function, num_bin_interp, device_wl_avg_upper, device_wtx_avg_upper, device_wty_avg_upper,
                                 device_bin_tau_interp, device_axis_min_tau_interp, device_wake_function_time, wake_function_time_interval,
                                 device_wake_function_integ_wl, device_wake_function_integ_wtx, device_wake_function_integ_wty, t_crit, amp_wl_long_integ,
                                 amp_wt_long_integ, device_half_d_bin_tau_interp, yoklong, yokxdip, yokydip):
            """
            1st step for Calculation of arbitrary wake functions
            We use input wake functions for short-range calculations and built-in wake functions for long-range calculations.

            """
            i, j = cuda.grid(2)

            if i < num_bunch and j < num_wake_function:
                for idx in range(num_bin_interp):
                    if device_bin_tau_interp[idx, i] - device_axis_min_tau_interp[i] < t_crit:
                        if ( ( (device_bin_tau_interp[idx, i] - device_axis_min_tau_interp[i] >= device_wake_function_time[j, 0]) )
                            and ( (device_bin_tau_interp[idx, i] - device_axis_min_tau_interp[i] < device_wake_function_time[j, 0] 
                             + wake_function_time_interval) ) ):
                            device_wl_avg_upper[num_bin_interp-1+idx, i] = ( ((device_wake_function_integ_wl[j+1, 0] - device_wake_function_integ_wl[j, 0])
                                                                            / wake_function_time_interval
                                                                            * (device_bin_tau_interp[idx, i] - device_axis_min_tau_interp[i] - device_wake_function_time[j, 0])
                                                                            + device_wake_function_integ_wl[j, 0]) ) / (2*device_half_d_bin_tau_interp[i])
                            device_wtx_avg_upper[num_bin_interp-1+idx, i] = ( ((device_wake_function_integ_wtx[j+1, 0] - device_wake_function_integ_wtx[j, 0])
                                                                            / wake_function_time_interval
                                                                            * (device_bin_tau_interp[idx, i] - device_axis_min_tau_interp[i] - device_wake_function_time[j, 0])
                                                                            + device_wake_function_integ_wtx[j, 0]) ) / (2*device_half_d_bin_tau_interp[i])
                            device_wty_avg_upper[num_bin_interp-1+idx, i] = ( ((device_wake_function_integ_wty[j+1, 0] - device_wake_function_integ_wty[j, 0])
                                                                            / wake_function_time_interval
                                                                            * (device_bin_tau_interp[idx, i] - device_axis_min_tau_interp[i] - device_wake_function_time[j, 0])
                                                                            + device_wake_function_integ_wty[j, 0]) ) / (2*device_half_d_bin_tau_interp[i])
                    
                    else:
                        # Actually, these are not upper values. They are avg values of wake functions
                        device_wl_avg_upper[num_bin_interp-1+idx, i] = yoklong*( ( wl_long_integ(amp_wl_long_integ, ((2*idx+1)*device_half_d_bin_tau_interp[i]))
                                            - wl_long_integ(amp_wl_long_integ, ((2*idx-1)*device_half_d_bin_tau_interp[i])) )
                                            / (2*device_half_d_bin_tau_interp[i]) )
                        device_wtx_avg_upper[num_bin_interp-1+idx, i] = yokxdip*( ( wt_long_integ(amp_wt_long_integ, ((2*idx+1)*device_half_d_bin_tau_interp[i]))
                                            - wt_long_integ(amp_wt_long_integ, ((2*idx-1)*device_half_d_bin_tau_interp[i])) )
                                            / (2*device_half_d_bin_tau_interp[i]) )
                        device_wty_avg_upper[num_bin_interp-1+idx, i] = yokydip*( ( wt_long_integ(amp_wt_long_integ, ((2*idx+1)*device_half_d_bin_tau_interp[i]))
                                            - wt_long_integ(amp_wt_long_integ, ((2*idx-1)*device_half_d_bin_tau_interp[i])) )
                                            / (2*device_half_d_bin_tau_interp[i]) )
        @cuda.jit
        def general_wake2_short_long_kernel(num_bunch, num_bin_interp, device_wl_avg_upper, device_wtx_avg_upper, device_wty_avg_upper,
                                 device_wl_avg, device_wtx_avg, device_wty_avg, t_crit, device_bin_tau_interp, device_axis_min_tau_interp):
            """
            2nd step for Calculation of arbitrary wake functions
            We use input wake functions for short-range calculations and built-in wake functions for long-range calculations.

            """
            i, j = cuda.grid(2)

            if i < num_bunch and j < 2*num_bin_interp-1 and j > num_bin_interp-2:
                if device_bin_tau_interp[j-num_bin_interp+1, i] - device_axis_min_tau_interp[i] < t_crit:
                    device_wl_avg[j, i] = (device_wl_avg_upper[j, i] - device_wl_avg_upper[j-1, i])
                    device_wtx_avg[j, i] = (device_wtx_avg_upper[j, i] - device_wtx_avg_upper[j-1, i])
                    device_wty_avg[j, i] = (device_wty_avg_upper[j, i] - device_wty_avg_upper[j-1, i])
                else:
                    device_wl_avg[j, i] = device_wl_avg_upper[j, i]
                    device_wtx_avg[j, i] = device_wtx_avg_upper[j, i]
                    device_wty_avg[j, i] = device_wty_avg_upper[j, i]

        @cuda.jit
        def circular_rw_wake_kernel(num_bunch, num_bin_interp, t0, device_half_d_bin_tau_interp, amp_common, amp_wl_25_integ, amp_wl_long_integ,
                           amp_wt_24_integ, amp_wt_long_integ, device_norm_lim_interp, device_wl_avg, device_wt_avg):
            """
            Calculation of resistive wake functions
            For the short-range wake, we adopt the analytical series expanded equations of Ivanyan and Tsakanov.
            We use average wake functions for each bin by integrating the given wake functions.
            Reference point for determining whether to use short-range or long-range wake function is 11.7*t0.

            """
            i = cuda.grid(1)

            if i < num_bunch:
                for idx in range(num_bin_interp):          
                    if device_half_d_bin_tau_interp[i] >= 11.7*t0:
                        if device_half_d_bin_tau_interp[i] == 11.7*t0:
                            if idx == 0:
                                device_wl_avg[num_bin_interp-1+idx, i] = ( wl_25_integ(amp_common, amp_wl_25_integ, 11.7)
                                                / (2*device_half_d_bin_tau_interp[i]) )
                                device_wt_avg[num_bin_interp-1+idx, i] = ( wt_24_integ(amp_common, amp_wt_24_integ, 11.7)
                                                / (2*device_half_d_bin_tau_interp[i]) )
                            else:
                                device_wl_avg[num_bin_interp-1+idx, i] = ( ( wl_long_integ(amp_wl_long_integ, ((2*idx+1)*device_half_d_bin_tau_interp[i]))
                                                - wl_long_integ(amp_wl_long_integ, ((2*idx-1)*device_half_d_bin_tau_interp[i])) )
                                                / (2*device_half_d_bin_tau_interp[i]) )
                                device_wt_avg[num_bin_interp-1+idx, i] = ( ( wt_long_integ(amp_wt_long_integ, ((2*idx+1)*device_half_d_bin_tau_interp[i]))
                                                - wt_long_integ(amp_wt_long_integ, ((2*idx-1)*device_half_d_bin_tau_interp[i])) )
                                                / (2*device_half_d_bin_tau_interp[i]) )
                        else:
                            if idx == 0:
                                device_wl_avg[num_bin_interp-1+idx, i] = ( wl_25_integ(amp_common, amp_wl_25_integ, 11.7)
                                                + wl_long_integ(amp_wl_long_integ, device_half_d_bin_tau_interp[i])
                                                - wl_long_integ(amp_wl_long_integ, 11.7*t0)
                                                / (2*device_half_d_bin_tau_interp[i]) )
                                device_wt_avg[num_bin_interp-1+idx, i] = ( wt_24_integ(amp_common, amp_wt_24_integ, 11.7)
                                                + wt_long_integ(amp_wt_long_integ, device_half_d_bin_tau_interp[i])
                                                - wt_long_integ(amp_wt_long_integ, 11.7*t0)
                                                / (2*device_half_d_bin_tau_interp[i]) )
                            else:
                                device_wl_avg[num_bin_interp-1+idx, i] = ( ( wl_long_integ(amp_wl_long_integ, ((2*idx+1)*device_half_d_bin_tau_interp[i]))
                                                - wl_long_integ(amp_wl_long_integ, ((2*idx-1)*device_half_d_bin_tau_interp[i])) )
                                                / (2*device_half_d_bin_tau_interp[i]) )
                                device_wt_avg[num_bin_interp-1+idx, i] = ( ( wt_long_integ(amp_wt_long_integ, ((2*idx+1)*device_half_d_bin_tau_interp[i]))
                                                - wt_long_integ(amp_wt_long_integ, ((2*idx-1)*device_half_d_bin_tau_interp[i])) )
                                                / (2*device_half_d_bin_tau_interp[i]) )
                    else:
                        if idx == 0:
                            device_wl_avg[num_bin_interp-1+idx, i] = ( wl_25_integ(amp_common, amp_wl_25_integ, device_norm_lim_interp[i])
                                            / (2*device_half_d_bin_tau_interp[i]) )
                            device_wt_avg[num_bin_interp-1+idx, i] = ( wt_24_integ(amp_common, amp_wt_24_integ, device_norm_lim_interp[i])
                                            / (2*device_half_d_bin_tau_interp[i]) )
                        elif 0 < idx < ( (11.7*t0+device_half_d_bin_tau_interp[i]) // (2*device_half_d_bin_tau_interp[i]) ):
                            device_wl_avg[num_bin_interp-1+idx, i] = ( ( wl_25_integ(amp_common, amp_wl_25_integ, ((2*idx+1)*device_norm_lim_interp[i]))
                                            - wl_25_integ(amp_common, amp_wl_25_integ, ((2*idx-1)*device_norm_lim_interp[i])) )
                                            / (2*device_half_d_bin_tau_interp[i]) )
                            device_wt_avg[num_bin_interp-1+idx, i] = ( ( wt_24_integ(amp_common, amp_wt_24_integ, ((2*idx+1)*device_norm_lim_interp[i]))
                                            - wt_24_integ(amp_common, amp_wt_24_integ, ((2*idx-1)*device_norm_lim_interp[i])) )
                                            / (2*device_half_d_bin_tau_interp[i]) )
                        elif idx == ( (11.7*t0+device_half_d_bin_tau_interp[i]) // (2*device_half_d_bin_tau_interp[i]) ):
                            if ( (11.7*t0+device_half_d_bin_tau_interp[i]) % (2*device_half_d_bin_tau_interp[i]) ) == 0:
                                device_wl_avg[num_bin_interp-1+idx, i] = ( ( wl_25_integ(amp_common, amp_wl_25_integ, ((2*idx+1)*device_norm_lim_interp[i]))
                                            - wl_25_integ(amp_common, amp_wl_25_integ, ((2*idx-1)*device_norm_lim_interp[i])) )
                                            / (2*device_half_d_bin_tau_interp[i]) )
                                device_wt_avg[num_bin_interp-1+idx, i] = ( ( wt_24_integ(amp_common, amp_wt_24_integ, ((2*idx+1)*device_norm_lim_interp[i]))
                                            - wt_24_integ(amp_common, amp_wt_24_integ, ((2*idx-1)*device_norm_lim_interp[i])) )
                                            / (2*device_half_d_bin_tau_interp[i]) )
                            else:
                                device_wl_avg[num_bin_interp-1+idx, i] = ( ( wl_25_integ(amp_common, amp_wl_25_integ, 11.7)
                                                - wl_25_integ(amp_common, amp_wl_25_integ, ((2*idx-1)*device_norm_lim_interp[i]))
                                                + wl_long_integ(amp_wl_long_integ, ((2*idx+1)*device_half_d_bin_tau_interp[i]))
                                                - wl_long_integ(amp_wl_long_integ, 11.7*t0) )
                                                / (2*device_half_d_bin_tau_interp[i]) )
                                device_wt_avg[num_bin_interp-1+idx, i] = ( ( wt_24_integ(amp_common, amp_wt_24_integ, 11.7)
                                                - wt_24_integ(amp_common, amp_wt_24_integ, ((2*idx-1)*device_norm_lim_interp[i]))
                                                + wt_long_integ(amp_wt_long_integ, ((2*idx+1)*device_half_d_bin_tau_interp[i]))
                                                - wt_long_integ(amp_wt_long_integ, 11.7*t0) )
                                                / (2*device_half_d_bin_tau_interp[i]) )
                        else:
                            device_wl_avg[num_bin_interp-1+idx, i] = ( ( wl_long_integ(amp_wl_long_integ, ((2*idx+1)*device_half_d_bin_tau_interp[i]))
                                            - wl_long_integ(amp_wl_long_integ, ((2*idx-1)*device_half_d_bin_tau_interp[i])) )
                                            / (2*device_half_d_bin_tau_interp[i]) )
                            device_wt_avg[num_bin_interp-1+idx, i] = ( ( wt_long_integ(amp_wt_long_integ, ((2*idx+1)*device_half_d_bin_tau_interp[i]))
                                            - wt_long_integ(amp_wt_long_integ, ((2*idx-1)*device_half_d_bin_tau_interp[i])) )
                                            / (2*device_half_d_bin_tau_interp[i]) )

        @cuda.jit
        def wake_convolution_kernel(num_bunch, num_bin_interp, device_wl_avg, device_wt_avg, device_wp_x, device_wp_y, device_wp_tau,
                                    device_density_profile_interp, device_dip_x_interp, device_dip_y_interp, device_half_d_bin_tau_interp):
            """
            Convolution for wakes

            """
            i, j = cuda.grid(2)

            if i < num_bunch:
                for idx in range(num_bin_interp):
                    if (j >= num_bin_interp-1) and (j < 2*num_bin_interp-1):
                        cuda.atomic.add(device_wp_tau, (j - num_bin_interp + 1, i),
                                        device_wl_avg[j - idx, i] * device_density_profile_interp[idx, i] * 2*device_half_d_bin_tau_interp[i])
                        cuda.atomic.add(device_wp_x, (j - num_bin_interp + 1, i),
                                        device_wt_avg[j - idx, i] * device_density_profile_interp[idx, i] * device_dip_x_interp[idx, i]
                                        * 2*device_half_d_bin_tau_interp[i])
                        cuda.atomic.add(device_wp_y, (j - num_bin_interp + 1, i),
                                        device_wt_avg[j - idx, i] * device_density_profile_interp[idx, i] * device_dip_y_interp[idx, i]
                                        * 2*device_half_d_bin_tau_interp[i])
        
        @cuda.jit
        def general_wake_convolution_kernel(num_bunch, num_bin_interp, device_wl_avg, device_wtx_avg, device_wty_avg, device_wp_x, device_wp_y, device_wp_tau,
                                            device_density_profile_interp, device_dip_x_interp, device_dip_y_interp, device_half_d_bin_tau_interp):
            """
            Convolution for wakes

            """
            i, j = cuda.grid(2)

            if i < num_bunch:
                for idx in range(num_bin_interp):
                    if (j >= num_bin_interp-1) and (j < 2*num_bin_interp-1):
                        cuda.atomic.add(device_wp_tau, (j - num_bin_interp + 1, i),
                                        device_wl_avg[j - idx, i] * device_density_profile_interp[idx, i] * 2*device_half_d_bin_tau_interp[i])
                        cuda.atomic.add(device_wp_x, (j - num_bin_interp + 1, i),
                                        device_wtx_avg[j - idx, i] * device_density_profile_interp[idx, i] * device_dip_x_interp[idx, i]
                                        * 2*device_half_d_bin_tau_interp[i])
                        cuda.atomic.add(device_wp_y, (j - num_bin_interp + 1, i),
                                        device_wty_avg[j - idx, i] * device_density_profile_interp[idx, i] * device_dip_y_interp[idx, i]
                                        * 2*device_half_d_bin_tau_interp[i])

        @cuda.jit
        def wake_interp_kernel(num_bunch, num_particle, num_bin_interp, device_wp_x, device_wp_y, device_wp_tau,
                               device_bin_tau_interp, device_tau, device_wp_x_interp, device_wp_y_interp,
                               device_wp_tau_interp):
            """
            Interpolation of wake potentials

            """
            i, j = cuda.grid(2)

            if i < num_bunch and j < num_particle:
                for idx in range(num_bin_interp-1):
                    if (device_tau[j, i] >= device_bin_tau_interp[idx, i]) and (device_tau[j, i] < device_bin_tau_interp[idx+1, i]):
                        device_wp_tau_interp[j, i] = ( (device_wp_tau[idx+1, i] - device_wp_tau[idx, i]) / (device_bin_tau_interp[idx+1, i] - device_bin_tau_interp[idx, i])
                                                    * (device_tau[j, i] - device_bin_tau_interp[idx, i]) + device_wp_tau[idx, i] )
                        device_wp_x_interp[j, i] = ( (device_wp_x[idx+1, i] - device_wp_x[idx, i]) / (device_bin_tau_interp[idx+1, i] - device_bin_tau_interp[idx, i])
                                                   * (device_tau[j, i] - device_bin_tau_interp[idx, i]) + device_wp_x[idx, i] )
                        device_wp_y_interp[j, i] = ( (device_wp_y[idx+1, i] - device_wp_y[idx, i]) / (device_bin_tau_interp[idx+1, i] - device_bin_tau_interp[idx, i])
                                                   * (device_tau[j, i] - device_bin_tau_interp[idx, i]) + device_wp_y[idx, i] )

                if device_tau[j, i] >= device_bin_tau_interp[num_bin_interp-1, i]:
                    device_wp_tau_interp[j, i] = device_wp_tau[num_bin_interp-1, i]
                    device_wp_x_interp[j, i] = device_wp_x[num_bin_interp-1, i]
                    device_wp_y_interp[j, i] = device_wp_y[num_bin_interp-1, i]
                if device_tau[j, i] < device_bin_tau_interp[0, i]:
                    device_wp_tau_interp[j, i] = device_wp_tau[0, i]
                    device_wp_x_interp[j, i] = device_wp_x[0, i]
                    device_wp_y_interp[j, i] = device_wp_y[0, i]

        @cuda.jit
        def kick_sb_kernel(E0, num_bunch, num_particle, device_charge_per_bunch, device_wp_x_interp, device_wp_y_interp, device_wp_tau_interp,
                           device_xp, device_yp, device_delta):
            """
            Kick due to self-bunch wakes

            """
            i, j = cuda.grid(2)
            
            if i < num_bunch and j < num_particle:
                cuda.atomic.add(device_xp, (j, i), device_wp_x_interp[j, i] * device_charge_per_bunch[i] / E0)
                cuda.atomic.add(device_yp, (j, i), device_wp_y_interp[j, i] * device_charge_per_bunch[i] / E0)
                cuda.atomic.sub(device_delta, (j, i), device_wp_tau_interp[j, i] * device_charge_per_bunch[i] / E0)

        @cuda.jit
        def aperture_kick_sb_kernel(E0, num_bunch, num_particle, device_charge_per_mp, device_num_particle_alive, device_wp_x_interp, device_wp_y_interp,
                                    device_wp_tau_interp, device_xp, device_yp, device_delta, device_aperture):
            """
            Kick due to self-bunch wakes

            """
            i, j = cuda.grid(2)
            
            if i < num_bunch and j < num_particle:
                if device_aperture[j, i] == 1:
                    cuda.atomic.add(device_xp, (j, i), device_wp_x_interp[j, i] * device_num_particle_alive[i] * device_charge_per_mp[i] / E0)
                    cuda.atomic.add(device_yp, (j, i), device_wp_y_interp[j, i] * device_num_particle_alive[i] * device_charge_per_mp[i] / E0)
                    cuda.atomic.sub(device_delta, (j, i), device_wp_tau_interp[j, i] * device_num_particle_alive[i] * device_charge_per_mp[i] / E0)

        @cuda.jit
        def shift_tables_kernel(num_bunch, turns_lrrw, T0, device_tau_lrrw, device_x_lrrw, device_y_lrrw,
                                device_tau_lrrw_roll, device_x_lrrw_roll, device_y_lrrw_roll):
            """
            Shift tables to next turn
            Table tau_lrrw is defined as the time difference of the bunch j center of mass with
            respect to center of the RF bucket number 0 at turn i.
            Turn 0 corresponds to the tracked turn.
            Positive time corresponds to past events and negative time to future events.
            This is one of several kernels used to calculate the long-range resistive wall wake.
            """
            i, j = cuda.grid(2)

            if i < num_bunch and j < turns_lrrw:
                # This operation corresponds to numpy.roll(array, shift=1, axis=1).
                idx = (j - 1) % turns_lrrw
                device_tau_lrrw_roll[j, i] = device_tau_lrrw[idx, i] + T0
                device_x_lrrw_roll[j, i] = device_x_lrrw[idx, i]
                device_y_lrrw_roll[j, i] = device_y_lrrw[idx, i]

        @cuda.jit
        def aperture_shift_tables_kernel(num_bunch, turns_lrrw, T0, device_tau_lrrw, device_x_lrrw, device_y_lrrw,
                                         device_tau_lrrw_roll, device_x_lrrw_roll, device_y_lrrw_roll,
                                         device_charge_lrrw, device_charge_lrrw_roll):
            """
            Shift tables to next turn when the beam loss is considered
            Table tau_lrrw is defined as the time difference of the bunch j center of mass with
            respect to center of the RF bucket number 0 at turn i.
            Turn 0 corresponds to the tracked turn.
            Positive time corresponds to past events and negative time to future events.
            This is one of several kernels used to calculate the long-range resistive wall wake.
            """
            i, j = cuda.grid(2)

            if i < num_bunch and j < turns_lrrw:
                # This operation corresponds to numpy.roll(array, shift=1, axis=1).
                idx = (j - 1) % turns_lrrw
                device_tau_lrrw_roll[j, i] = device_tau_lrrw[idx, i] + T0
                device_x_lrrw_roll[j, i] = device_x_lrrw[idx, i]
                device_y_lrrw_roll[j, i] = device_y_lrrw[idx, i]
                device_charge_lrrw_roll[j, i] = device_charge_lrrw[idx, i]

        @cuda.jit
        def update_tables_kernel(num_bunch, turns_lrrw, device_tau_lrrw, device_x_lrrw, device_y_lrrw,
                                device_tau_lrrw_roll, device_x_lrrw_roll, device_y_lrrw_roll):
            """
            Update tables
            """
            i, j = cuda.grid(2)
            
            if i < num_bunch and j < turns_lrrw:
                device_tau_lrrw[j, i] = device_tau_lrrw_roll[j, i]
                device_x_lrrw[j, i] = device_x_lrrw_roll[j, i]
                device_y_lrrw[j, i] = device_y_lrrw_roll[j, i]

        @cuda.jit
        def aperture_update_tables_kernel(num_bunch, turns_lrrw, device_tau_lrrw, device_x_lrrw, device_y_lrrw,
                                 device_tau_lrrw_roll, device_x_lrrw_roll, device_y_lrrw_roll,
                                 device_charge_lrrw, device_charge_lrrw_roll):
            """
            Update tables
            """
            i, j = cuda.grid(2)
            
            if i < num_bunch and j < turns_lrrw:
                device_tau_lrrw[j, i] = device_tau_lrrw_roll[j, i]
                device_x_lrrw[j, i] = device_x_lrrw_roll[j, i]
                device_y_lrrw[j, i] = device_y_lrrw_roll[j, i]
                device_charge_lrrw[j, i] = device_charge_lrrw_roll[j, i]

        @cuda.jit
        def mean_ps_kernel(device_tau, device_x, device_y, device_prefix_sum_tau_lrrw, device_prefix_sum_x_lrrw, device_prefix_sum_y_lrrw,
                            num_bunch):
            """
            Prefix sum for the calculation of mean values (tau, x, y) for each bunch
            This is one of several kernels used to calculate the long-range resistive wall wake.
            """
            i, j = cuda.grid(2)
            local_i, local_j = cuda.threadIdx.x, cuda.threadIdx.y

            sum_tau_shared = cuda.shared.array(threadperblock, numba.float32)
            sum_x_shared = cuda.shared.array(threadperblock, numba.float32)
            sum_y_shared = cuda.shared.array(threadperblock, numba.float32)
            
            sum_tau_shared[local_j, local_i] = device_tau[j, i]
            sum_x_shared[local_j, local_i] = device_x[j, i]
            sum_y_shared[local_j, local_i] = device_y[j, i]
            cuda.syncthreads()

            s = threadperblock[1]
            s >>= 1
            while s > 0:
                if local_j < s and local_i < threadperblock[0]:
                    sum_tau_shared[local_j, local_i] += sum_tau_shared[local_j + s, local_i]
                    sum_x_shared[local_j, local_i] += sum_x_shared[local_j + s, local_i]
                    sum_y_shared[local_j, local_i] += sum_y_shared[local_j + s, local_i]
                cuda.syncthreads()
                s >>= 1

            if local_j == 0 and i < num_bunch:
                device_prefix_sum_tau_lrrw[cuda.blockIdx.y, i] = sum_tau_shared[0, local_i]
                device_prefix_sum_x_lrrw[cuda.blockIdx.y, i] = sum_x_shared[0, local_i]
                device_prefix_sum_y_lrrw[cuda.blockIdx.y, i] = sum_y_shared[0, local_i]

        @cuda.jit
        def mean_as_kernel(device_prefix_sum_tau_lrrw, device_prefix_sum_x_lrrw, device_prefix_sum_y_lrrw,
                           device_axis_sum_tau_lrrw, device_axis_sum_x_lrrw, device_axis_sum_y_lrrw,
                           num_bunch, num_particle_red):
            """
            Axis sum for the calculation of mean values (tau, x, y) for each bunch
            This is one of several kernels used to calculate the long-range resistive wall wake.
            """
            i, j = cuda.grid(2)

            if i < num_bunch and j < num_particle_red:
                cuda.atomic.add(device_axis_sum_tau_lrrw, i, device_prefix_sum_tau_lrrw[j, i])
                cuda.atomic.add(device_axis_sum_x_lrrw, i, device_prefix_sum_x_lrrw[j, i])
                cuda.atomic.add(device_axis_sum_y_lrrw, i, device_prefix_sum_y_lrrw[j, i])
        
        @cuda.jit
        def aperture_mean_as_kernel(device_tau, device_x, device_y, device_axis_sum_tau_lrrw,
                                    device_axis_sum_x_lrrw, device_axis_sum_y_lrrw,
                                    num_bunch, num_particle, device_aperture):
            """
            Axis sum for the calculation of mean values (tau, x, y) for each bunch when the beam loss is considered
            This is one of several kernels used to calculate the long-range resistive wall wake.
            """
            i, j = cuda.grid(2)

            if i < num_bunch and j < num_particle:
                if device_aperture[j, i] == 1:
                    cuda.atomic.add(device_axis_sum_tau_lrrw, i, device_tau[j, i])
                    cuda.atomic.add(device_axis_sum_x_lrrw, i, device_x[j, i])
                    cuda.atomic.add(device_axis_sum_y_lrrw, i, device_y[j, i])

        @cuda.jit
        def mean_tables_kernel(device_init_long_pos, num_bunch, num_particle, device_axis_sum_tau_lrrw, device_axis_sum_x_lrrw,
                               device_axis_sum_y_lrrw, device_tau_lrrw,
                               device_x_lrrw, device_y_lrrw):
            """
            Axis sum for the calculation of mean values (tau, x, y) for each bunch
            This is one of several kernels used to calculate the long-range resistive wall wake.
            """
            i = cuda.grid(1)
            
            if i < num_bunch:
                device_tau_lrrw[0, i] = device_axis_sum_tau_lrrw[i] / num_particle - device_init_long_pos[i]
                device_x_lrrw[0, i] = device_axis_sum_x_lrrw[i] / num_particle
                device_y_lrrw[0, i] = device_axis_sum_y_lrrw[i] / num_particle

        @cuda.jit
        def aperture_mean_tables_kernel(device_init_long_pos, device_charge_per_mp, num_bunch, device_num_particle_alive, device_axis_sum_tau_lrrw,
                                        device_axis_sum_x_lrrw, device_axis_sum_y_lrrw, device_tau_lrrw, device_x_lrrw,
                                        device_y_lrrw, device_charge_lrrw):
            """
            Axis sum for the calculation of mean values (tau, x, y) for each bunch
            This is one of several kernels used to calculate the long-range resistive wall wake.
            """
            i = cuda.grid(1)
            
            if i < num_bunch:
                device_tau_lrrw[0, i] = device_axis_sum_tau_lrrw[i] / device_num_particle_alive[i] - device_init_long_pos[i]
                device_x_lrrw[0, i] = device_axis_sum_x_lrrw[i] / device_num_particle_alive[i]
                device_y_lrrw[0, i] = device_axis_sum_y_lrrw[i] / device_num_particle_alive[i]
                device_charge_lrrw[0, i] = device_num_particle_alive[i] * device_charge_per_mp[i]

        @cuda.jit
        def get_kick_btb_kernel(num_bunch, turns_lrrw, device_tau_lrrw, device_x_lrrw, device_y_lrrw,
                                device_sum_kick_tau, device_sum_kick_x, device_sum_kick_y,
<<<<<<< HEAD
                                device_charge_per_bunch, amp_wl_long, amp_wt_long, yoklong, yokxdip, yokydip):
=======
                                charge_per_bunch, amp_wl_long, amp_wt_long, T0, ye):
>>>>>>> 3f3b0e9e
            """
            Preparation of bunch to bunch kick
            This is one of several kernels used to calculate the long-range resistive wall wake.
            """
            i, j = cuda.grid(2)
            
            if j < turns_lrrw and i < num_bunch:
                # idx is the target bunch index.
                for idx in range(num_bunch):
                    if not j == 0 or not idx <= i:
                        cuda.atomic.add(device_sum_kick_tau, idx, (yoklong * wl_long(amp_wl_long, (device_tau_lrrw[j, i] - device_tau_lrrw[0, idx]))
                                                                  *device_charge_per_bunch[i]))
                        cuda.atomic.add(device_sum_kick_x, idx, (yokxdip * wt_long(amp_wt_long, (device_tau_lrrw[j, i] - device_tau_lrrw[0, idx]))
                                                                  *device_x_lrrw[j, i]*device_charge_per_bunch[i]))
                        cuda.atomic.add(device_sum_kick_y, idx, (yokydip * wt_long(amp_wt_long, (device_tau_lrrw[j, i] - device_tau_lrrw[0, idx]))
                                                                  *device_y_lrrw[j, i]*device_charge_per_bunch[i]))
        
        @cuda.jit
        def aperture_get_kick_btb_kernel(num_bunch, turns_lrrw, device_tau_lrrw, device_x_lrrw, device_y_lrrw,
                                device_sum_kick_tau, device_sum_kick_x, device_sum_kick_y,
                                device_charge_lrrw, amp_wl_long, amp_wt_long, yoklong, yokxdip, yokydip):
            """
            Preparation of bunch to bunch kick
            This is one of several kernels used to calculate the long-range resistive wall wake.
            """
            i, j = cuda.grid(2)
            
            if j < turns_lrrw and i < num_bunch:
                # idx is the target bunch index.
                for idx in range(num_bunch):
                    if not j == 0 or not idx <= i:
                        cuda.atomic.add(device_sum_kick_tau, idx, (yoklong * wl_long(amp_wl_long, (device_tau_lrrw[j, i] - device_tau_lrrw[0, idx]))
                                                                  *device_charge_lrrw[j, i]))
                        cuda.atomic.add(device_sum_kick_x, idx, (yokxdip * wt_long(amp_wt_long, (device_tau_lrrw[j, i] - device_tau_lrrw[0, idx]))
                                                                  *device_x_lrrw[j, i]*device_charge_lrrw[j, i]))
                        cuda.atomic.add(device_sum_kick_y, idx, (yokydip * wt_long(amp_wt_long, (device_tau_lrrw[j, i] - device_tau_lrrw[0, idx]))
                                                                  *device_y_lrrw[j, i]*device_charge_lrrw[j, i]))
                            
        @cuda.jit
        def kick_btb_kernel(num_bunch, num_particle, device_sum_kick_x, device_sum_kick_y, device_sum_kick_tau,
                            device_xp, device_yp, device_delta, E0):
            """
            Application of bunch to bunch kick
            This is one of several kernels used to calculate the long-range resistive wall wake.
            """
            i, j = cuda.grid(2)
            
            if j < num_particle and i < num_bunch:
                cuda.atomic.sub(device_delta, (j, i), device_sum_kick_tau[i] / E0)
                cuda.atomic.add(device_xp, (j, i), device_sum_kick_x[i] / E0)
                cuda.atomic.add(device_yp, (j, i), device_sum_kick_y[i] / E0)

        @cuda.jit
        def monitor_ps_kernel(device_x, device_xp, device_y, device_yp, device_tau, device_delta,
                               device_prefix_sum_x_squared, device_prefix_sum_xp_squared, device_prefix_sum_x_xp,
                               device_prefix_sum_y_squared, device_prefix_sum_yp_squared, device_prefix_sum_y_yp,
                               device_prefix_sum_tau_squared, device_prefix_sum_delta_squared, device_prefix_sum_tau,
                               device_prefix_sum_delta, device_prefix_sum_x, device_prefix_sum_y, num_bunch):
            """
            Prefix sum for monitor
            """
            i, j = cuda.grid(2)
            local_i, local_j = cuda.threadIdx.x, cuda.threadIdx.y

            sum_x_squared_shared = cuda.shared.array(threadperblock, numba.float32)
            sum_xp_squared_shared = cuda.shared.array(threadperblock, numba.float32)
            sum_x_xp_shared = cuda.shared.array(threadperblock, numba.float32)
            sum_y_squared_shared = cuda.shared.array(threadperblock, numba.float32)
            sum_yp_squared_shared = cuda.shared.array(threadperblock, numba.float32)
            sum_y_yp_shared = cuda.shared.array(threadperblock, numba.float32)
            sum_tau_squared_shared = cuda.shared.array(threadperblock, numba.float32)
            sum_delta_squared_shared = cuda.shared.array(threadperblock, numba.float32)
            # sum_tau_delta_shared = cuda.shared.array(threadperblock, numba.float32)
            sum_tau_shared = cuda.shared.array(threadperblock, numba.float32)
            sum_delta_shared = cuda.shared.array(threadperblock, numba.float32)
            sum_x_shared = cuda.shared.array(threadperblock, numba.float32)
            sum_y_shared = cuda.shared.array(threadperblock, numba.float32)
            
            sum_x_squared_shared[local_j, local_i] = device_x[j, i]**2
            sum_xp_squared_shared[local_j, local_i] = device_xp[j, i]**2
            sum_x_xp_shared[local_j, local_i] = device_x[j, i] * device_xp[j, i] 
            sum_y_squared_shared[local_j, local_i] = device_y[j, i]**2
            sum_yp_squared_shared[local_j, local_i] = device_yp[j, i]**2
            sum_y_yp_shared[local_j, local_i] = device_y[j, i] * device_yp[j, i]
            sum_tau_squared_shared[local_j, local_i] = device_tau[j, i]**2
            sum_delta_squared_shared[local_j, local_i] = device_delta[j, i]**2
            # sum_tau_delta_shared[local_j, local_i] = device_tau[j, i] * device_delta[j, i]
            sum_tau_shared[local_j, local_i] = device_tau[j, i]
            sum_delta_shared[local_j, local_i] = device_delta[j, i]
            sum_x_shared[local_j, local_i] = device_x[j, i]
            sum_y_shared[local_j, local_i] = device_y[j, i]
            cuda.syncthreads()

            s = threadperblock[1]
            s >>= 1
            while s > 0:
                if local_j < s and local_i < threadperblock[0]:
                    sum_x_squared_shared[local_j, local_i] += sum_x_squared_shared[local_j + s, local_i]
                    sum_xp_squared_shared[local_j, local_i] += sum_xp_squared_shared[local_j + s, local_i]
                    sum_x_xp_shared[local_j, local_i] += sum_x_xp_shared[local_j + s, local_i]
                    sum_y_squared_shared[local_j, local_i] += sum_y_squared_shared[local_j + s, local_i]
                    sum_yp_squared_shared[local_j, local_i] += sum_yp_squared_shared[local_j + s, local_i]
                    sum_y_yp_shared[local_j, local_i] += sum_y_yp_shared[local_j + s, local_i]
                    sum_tau_squared_shared[local_j, local_i] += sum_tau_squared_shared[local_j + s, local_i]
                    sum_delta_squared_shared[local_j, local_i] += sum_delta_squared_shared[local_j + s, local_i]
                    # sum_tau_delta_shared[local_j, local_i] += sum_tau_delta_shared[local_j + s, local_i]
                    sum_tau_shared[local_j, local_i] += sum_tau_shared[local_j + s, local_i]
                    sum_delta_shared[local_j, local_i] += sum_delta_shared[local_j + s, local_i]
                    sum_x_shared[local_j, local_i] += sum_x_shared[local_j + s, local_i]
                    sum_y_shared[local_j, local_i] += sum_y_shared[local_j + s, local_i]
                cuda.syncthreads()
                s >>= 1
                
            if local_j == 0 and i < num_bunch:
                device_prefix_sum_x_squared[cuda.blockIdx.y, i] = sum_x_squared_shared[0, local_i]
                device_prefix_sum_xp_squared[cuda.blockIdx.y, i] = sum_xp_squared_shared[0, local_i]
                device_prefix_sum_x_xp[cuda.blockIdx.y, i] = sum_x_xp_shared[0, local_i]
                device_prefix_sum_y_squared[cuda.blockIdx.y, i] = sum_y_squared_shared[0, local_i]
                device_prefix_sum_yp_squared[cuda.blockIdx.y, i] = sum_yp_squared_shared[0, local_i]
                device_prefix_sum_y_yp[cuda.blockIdx.y, i] = sum_y_yp_shared[0, local_i]
                device_prefix_sum_tau_squared[cuda.blockIdx.y, i] = sum_tau_squared_shared[0, local_i]
                device_prefix_sum_delta_squared[cuda.blockIdx.y, i] = sum_delta_squared_shared[0, local_i]
                # device_prefix_sum_tau_delta[cuda.blockIdx.y, i] = sum_tau_delta_shared[0, local_i]
                device_prefix_sum_tau[cuda.blockIdx.y, i] = sum_tau_shared[0, local_i]
                device_prefix_sum_delta[cuda.blockIdx.y, i] = sum_delta_shared[0, local_i]
                device_prefix_sum_x[cuda.blockIdx.y, i] = sum_x_shared[0, local_i]
                device_prefix_sum_y[cuda.blockIdx.y, i] = sum_y_shared[0, local_i]
        
        @cuda.jit
        def monitor_as_kernel(device_prefix_sum_x_squared, device_prefix_sum_xp_squared, device_prefix_sum_x_xp, device_prefix_sum_y_squared,
                              device_prefix_sum_yp_squared, device_prefix_sum_y_yp, device_prefix_sum_tau_squared, device_prefix_sum_delta_squared,
                              device_prefix_sum_tau, device_prefix_sum_delta, device_prefix_sum_x, device_prefix_sum_y, device_axis_sum_x_squared,
                              device_axis_sum_xp_squared, device_axis_sum_x_xp, device_axis_sum_y_squared, device_axis_sum_yp_squared,
                              device_axis_sum_y_yp, device_axis_sum_tau_squared, device_axis_sum_delta_squared, device_axis_sum_tau,
                              device_axis_sum_delta, device_axis_sum_x, device_axis_sum_y, num_bunch, num_particle_red):
            """
            Axis sum for monitor

            """
            i, j = cuda.grid(2)

            if i < num_bunch and j < num_particle_red:
                cuda.atomic.add(device_axis_sum_x_squared, i, device_prefix_sum_x_squared[j, i])
                cuda.atomic.add(device_axis_sum_xp_squared, i, device_prefix_sum_xp_squared[j, i])
                cuda.atomic.add(device_axis_sum_x_xp, i, device_prefix_sum_x_xp[j, i])
                cuda.atomic.add(device_axis_sum_y_squared, i, device_prefix_sum_y_squared[j, i])
                cuda.atomic.add(device_axis_sum_yp_squared, i, device_prefix_sum_yp_squared[j, i])
                cuda.atomic.add(device_axis_sum_y_yp, i, device_prefix_sum_y_yp[j, i])
                cuda.atomic.add(device_axis_sum_tau_squared, i, device_prefix_sum_tau_squared[j, i])
                cuda.atomic.add(device_axis_sum_delta_squared, i, device_prefix_sum_delta_squared[j, i])
                # cuda.atomic.add(device_axis_sum_tau_delta, i, device_prefix_sum_tau_delta[j, i])
                cuda.atomic.add(device_axis_sum_tau, i, device_prefix_sum_tau[j, i])
                cuda.atomic.add(device_axis_sum_delta, i, device_prefix_sum_delta[j, i])
                cuda.atomic.add(device_axis_sum_x, i, device_prefix_sum_x[j, i])
                cuda.atomic.add(device_axis_sum_y, i, device_prefix_sum_y[j, i])

        @cuda.jit
        def aperture_monitor_as_kernel(device_x, device_xp, device_y, device_yp, device_tau, device_delta, device_axis_sum_x_squared,
                                       device_axis_sum_xp_squared, device_axis_sum_x_xp, device_axis_sum_y_squared, device_axis_sum_yp_squared,
                                       device_axis_sum_y_yp, device_axis_sum_tau_squared, device_axis_sum_delta_squared, device_axis_sum_tau,
                                       device_axis_sum_delta, device_axis_sum_x, device_axis_sum_y, num_bunch, num_particle, device_aperture):
            """
            Axis sum for monitor when the beam loss is considered

            """
            i, j = cuda.grid(2)

            if i < num_bunch and j < num_particle:
                if device_aperture[j, i] == 1:
                    cuda.atomic.add(device_axis_sum_x_squared, i, device_x[j, i]**2)
                    cuda.atomic.add(device_axis_sum_xp_squared, i, device_xp[j, i]**2)
                    cuda.atomic.add(device_axis_sum_x_xp, i, device_x[j, i] * device_xp[j, i])
                    cuda.atomic.add(device_axis_sum_y_squared, i, device_y[j, i]**2)
                    cuda.atomic.add(device_axis_sum_yp_squared, i, device_yp[j, i]**2)
                    cuda.atomic.add(device_axis_sum_y_yp, i, device_y[j, i] * device_yp[j, i])
                    cuda.atomic.add(device_axis_sum_tau_squared, i, device_tau[j, i]**2)
                    cuda.atomic.add(device_axis_sum_delta_squared, i, device_delta[j, i]**2)
                    # cuda.atomic.add(device_axis_sum_tau_delta, i, device_tau[j, i] * device_delta[j, i])
                    cuda.atomic.add(device_axis_sum_tau, i, device_tau[j, i])
                    cuda.atomic.add(device_axis_sum_delta, i, device_delta[j, i])
                    cuda.atomic.add(device_axis_sum_x, i, device_x[j, i])
                    cuda.atomic.add(device_axis_sum_y, i, device_y[j, i])

        @cuda.jit
        def monitor_results_kernel(device_axis_sum_x_squared, device_axis_sum_xp_squared, device_axis_sum_x_xp, device_axis_sum_y_squared,
                                   device_axis_sum_yp_squared, device_axis_sum_y_yp, device_axis_sum_tau_squared, device_axis_sum_delta_squared,
                                   device_axis_sum_tau, device_axis_sum_delta, device_axis_sum_x, device_axis_sum_y, device_bunch_length,
                                   device_energy_spread, device_Jx, device_Jy, device_beam_sizeX, device_beam_sizeY, alpha_x, alpha_y, beta_x,
                                   beta_y, gamma_x, gamma_y, num_bunch, num_particle, k):
            """
            Final results

            """
            i = cuda.grid(1)
            
            if i < num_bunch:
                # device_beam_emitX[k+1, i] = sqrt( (device_axis_sum_x_squared[i] * device_axis_sum_xp_squared[i] - device_axis_sum_x_xp[i]**2) ) / num_particle
                # device_beam_emitY[k+1, i] = sqrt( (device_axis_sum_y_squared[i] * device_axis_sum_yp_squared[i] - device_axis_sum_y_yp[i]**2) ) / num_particle
                # device_beam_emitS[k+1, i] = sqrt( (device_axis_sum_tau_squared[i] * device_axis_sum_delta_squared[i] - device_axis_sum_tau_delta[i]**2) ) / num_particle
                device_bunch_length[k+1, i] = sqrt( (device_axis_sum_tau_squared[i]/num_particle) - (device_axis_sum_tau[i]/num_particle)**2 )
                device_energy_spread[k+1, i] = sqrt( (device_axis_sum_delta_squared[i]/num_particle) - (device_axis_sum_delta[i]/num_particle)**2 )
                device_Jx[k+1, i] = ( gamma_x*device_axis_sum_x_squared[i] + 2*alpha_x*device_axis_sum_x_xp[i] + beta_x*device_axis_sum_xp_squared[i] ) / num_particle
                device_Jy[k+1, i] = ( gamma_y*device_axis_sum_y_squared[i] + 2*alpha_y*device_axis_sum_y_yp[i] + beta_y*device_axis_sum_yp_squared[i] ) / num_particle
                device_beam_sizeX[k+1, i] = sqrt( (device_axis_sum_x_squared[i]/num_particle) - (device_axis_sum_x[i]/num_particle)**2 )
                device_beam_sizeY[k+1, i] = sqrt( (device_axis_sum_y_squared[i]/num_particle) - (device_axis_sum_y[i]/num_particle)**2 )

        @cuda.jit
        def aperture_monitor_results_kernel(device_axis_sum_x_squared, device_axis_sum_xp_squared, device_axis_sum_x_xp, device_axis_sum_y_squared,
                                            device_axis_sum_yp_squared, device_axis_sum_y_yp, device_axis_sum_tau_squared, device_axis_sum_delta_squared,
                                            device_axis_sum_tau, device_axis_sum_delta, device_axis_sum_x, device_axis_sum_y, device_bunch_length,
                                            device_energy_spread, device_Jx, device_Jy, device_beam_sizeX, device_beam_sizeY, alpha_x, alpha_y, beta_x,
                                            beta_y, gamma_x, gamma_y, num_bunch, device_num_particle_alive, k):
            """
            Final results when the beam loss is considered

            """
            i = cuda.grid(1)
            
            if i < num_bunch:
                # device_beam_emitX[k+1, i] = sqrt( (device_axis_sum_x_squared[i] * device_axis_sum_xp_squared[i] - device_axis_sum_x_xp[i]**2) ) / device_num_particle_alive[i]
                # device_beam_emitY[k+1, i] = sqrt( (device_axis_sum_y_squared[i] * device_axis_sum_yp_squared[i] - device_axis_sum_y_yp[i]**2) ) / device_num_particle_alive[i]
                # device_beam_emitS[k+1, i] = sqrt( (device_axis_sum_tau_squared[i] * device_axis_sum_delta_squared[i] - device_axis_sum_tau_delta[i]**2) ) / device_num_particle_alive[i]
                device_bunch_length[k+1, i] = sqrt( (device_axis_sum_tau_squared[i]/device_num_particle_alive[i]) - (device_axis_sum_tau[i]/device_num_particle_alive[i])**2 )
                device_energy_spread[k+1, i] = sqrt( (device_axis_sum_delta_squared[i]/device_num_particle_alive[i]) - (device_axis_sum_delta[i]/device_num_particle_alive[i])**2 )
                device_Jx[k+1, i] = ( gamma_x*device_axis_sum_x_squared[i] + 2*alpha_x*device_axis_sum_x_xp[i] + beta_x*device_axis_sum_xp_squared[i] ) / device_num_particle_alive[i]
                device_Jy[k+1, i] = ( gamma_y*device_axis_sum_y_squared[i] + 2*alpha_y*device_axis_sum_y_yp[i] + beta_y*device_axis_sum_yp_squared[i] ) / device_num_particle_alive[i]
                device_beam_sizeX[k+1, i] = sqrt( (device_axis_sum_x_squared[i]/device_num_particle_alive[i]) - (device_axis_sum_x[i]/device_num_particle_alive[i])**2 )
                device_beam_sizeY[k+1, i] = sqrt( (device_axis_sum_y_squared[i]/device_num_particle_alive[i]) - (device_axis_sum_y[i]/device_num_particle_alive[i])**2 )

        if isinstance(bunch, Beam):
            beam = bunch
            num_bunch = len([fp for fp in self.filling_pattern if fp != 0])
            num_particle = beam[0].mp_number # zeroth bunch must be filled.
            charge_per_bunch = np.empty((num_bunch), dtype="f4")
            if culrrw:
                charge_per_mp = np.empty((num_bunch), dtype="f4")
                init_long_pos_uni = np.arange(self.ring.h) * self.ring.T1
                init_long_pos = np.empty((num_bunch), dtype="f4")
                tau_lrrw = np.ones((turns_lrrw, num_bunch), dtype="f4") * inf
                x_lrrw = np.zeros((turns_lrrw, num_bunch), dtype="f4")
                y_lrrw = np.zeros((turns_lrrw, num_bunch), dtype="f4")

                if rectangularaperture:
                    charge_lrrw = np.zeros((turns_lrrw, num_bunch), dtype="f4")
            
            x = np.empty((num_particle, num_bunch), dtype="f4")
            xp = np.empty((num_particle, num_bunch), dtype="f4")
            y = np.empty((num_particle, num_bunch), dtype="f4")
            yp = np.empty((num_particle, num_bunch), dtype="f4")
            tau = np.empty((num_particle, num_bunch), dtype="f4")
            delta = np.empty((num_particle, num_bunch), dtype="f4")
            tau_save = np.empty((num_particle), dtype="f4")
            
            if curm:
                # beam_emitX = np.empty((int(turns/curm_ti)+1, num_bunch), dtype="f4")
                # beam_emitY = np.empty((int(turns/curm_ti)+1, num_bunch), dtype="f4")
                # beam_emitS = np.empty((int(turns/curm_ti)+1, num_bunch), dtype="f4")
                bunch_length = np.empty((int(turns/curm_ti)+1, num_bunch), dtype="f4")
                energy_spread = np.empty((int(turns/curm_ti)+1, num_bunch), dtype="f4")
                Jx = np.empty((int(turns/curm_ti)+1, num_bunch), dtype="f4")
                Jy = np.empty((int(turns/curm_ti)+1, num_bunch), dtype="f4")
                beam_sizeX = np.empty((int(turns/curm_ti)+1, num_bunch), dtype="f4")
                beam_sizeY = np.empty((int(turns/curm_ti)+1, num_bunch), dtype="f4")

            if not curm:
                # beam_emitX = np.empty((turns+1, num_bunch), dtype="f4")
                # beam_emitY = np.empty((turns+1, num_bunch), dtype="f4")
                # beam_emitS = np.empty((turns+1, num_bunch), dtype="f4")
                bunch_length = np.empty((turns+1, num_bunch), dtype="f4")
                energy_spread = np.empty((turns+1, num_bunch), dtype="f4")
                Jx = np.empty((turns+1, num_bunch), dtype="f4")
                Jy = np.empty((turns+1, num_bunch), dtype="f4")
                beam_sizeX = np.empty((turns+1, num_bunch), dtype="f4")
                beam_sizeY = np.empty((turns+1, num_bunch), dtype="f4")

            # sigma_x = self.ring.sigma()[0]
            sigma_xp = self.ring.sigma()[1]
            # sigma_y = self.ring.sigma()[2]
            sigma_yp = self.ring.sigma()[3]
            tau_h = self.ring.tau[0]
            tau_v = self.ring.tau[1]
            tau_l = self.ring.tau[2]
            tune_x = self.ring.tune[0]
            tune_y = self.ring.tune[1]
            chro_x = self.ring.chro[0]
            chro_y = self.ring.chro[1]
            alpha_x = self.alpha[0]
            alpha_y = self.alpha[1]
            beta_x = self.beta[0]
            beta_y = self.beta[1]
            gamma_x = self.gamma[0]
            gamma_y = self.gamma[1]
            dispersion_x = self.dispersion[0]
            dispersion_xp = self.dispersion[1]
            dispersion_y = self.dispersion[2]
            dispersion_yp = self.dispersion[3]

            Z0 = mu_0*c
            t0 = (2*self.rho*self.radius_y**2/Z0)**(1/3) / c

            if 11.7*t0 > self.ring.T1:
                raise ValueError("The approximated wake functions are not valid.")

            if cuelliptic:
                yoklong, yokxdip, yokydip, yokxquad, yokyquad = yokoya_elliptic(self.radius_x, self.radius_y)
            if not cuelliptic:
                yoklong, yokxdip, yokydip = np.ones(3)
                yokxquad, yokyquad = np.zeros(2)
            
            if cugeneralwake:
                num_wake_function = len(self.wake_function_time)
                wake_function_time_interval = self.wake_function_time[1] - self.wake_function_time[0]
                wake_function_time2 = np.empty((num_wake_function, 1), dtype="f4")
                wake_function_time2[:, 0] = self.wake_function_time
                wake_function_integ_wl2 = np.empty((num_wake_function, 1), dtype="f4")
                wake_function_integ_wl2[:, 0] = self.wake_function_integ_wl
                wake_function_integ_wtx2 = np.empty((num_wake_function, 1), dtype="f4")
                wake_function_integ_wtx2[:, 0] = self.wake_function_integ_wtx
                wake_function_integ_wty2 = np.empty((num_wake_function, 1), dtype="f4")
                wake_function_integ_wty2[:, 0] = self.wake_function_integ_wty
            
            if rectangularaperture:
                aperture = np.ones((num_particle, num_bunch), dtype="f4")
                num_particle_alive = np.empty(num_bunch, dtype="f4")

            amp_common = 0.5*sqrt(2/pi)
            amp_wl_25_integ = (Z0*c*t0) / (pi*self.radius_y**2) * self.length
            amp_wl_long_integ = sqrt(Z0 * self.rho / (c * pi)) / (2*pi*self.radius_y) * self.length
            amp_wt_24_integ = (Z0*c**2*t0**2) / (pi*self.radius_y**4) * self.length
            amp_wt_long_integ = 2 * sqrt(Z0*c*self.rho / pi) / (pi*self.radius_y**3) * self.length
            if not cugeneralwake:
                amp_wl_long = -1 * sqrt(Z0*self.rho / (c*pi)) / (4*pi*self.radius_y) * self.length
                amp_wt_long = sqrt(Z0*c*self.rho / pi) / (pi*self.radius_y**3) * self.length
            
            if cugeneralwake:
                amp_wl_long = -1 * sqrt(Z0*self.rho / (c*pi)) / (4*pi*self.r_lrrw) * self.length
                amp_wtx_long = sqrt(Z0*c*self.rho / pi) / (pi*self.x3_lrrw**3) * self.length
                amp_wty_long = sqrt(Z0*c*self.rho / pi) / (pi*self.y3_lrrw**3) * self.length

            non_zero_indices = [idx_fp for idx_fp, val_fp in enumerate(self.filling_pattern) if val_fp != 0]
            for idx_bunch in range(num_bunch):
                x[:, idx_bunch] = beam[non_zero_indices[idx_bunch]].particles["x"]
                xp[:, idx_bunch] = beam[non_zero_indices[idx_bunch]].particles["xp"]
                y[:, idx_bunch] = beam[non_zero_indices[idx_bunch]].particles["y"]
                yp[:, idx_bunch] = beam[non_zero_indices[idx_bunch]].particles["yp"]
                tau[:, idx_bunch] = beam[non_zero_indices[idx_bunch]].particles["tau"]
                delta[:, idx_bunch] = beam[non_zero_indices[idx_bunch]].particles["delta"]
                # beam_emitX[0, idx_bunch] = beam[non_zero_indices[idx_bunch]].emit[0]
                # beam_emitY[0, idx_bunch] = beam[non_zero_indices[idx_bunch]].emit[1]
                # beam_emitS[0, idx_bunch] = beam[non_zero_indices[idx_bunch]].emit[2]
                bunch_length[0, idx_bunch] = beam[non_zero_indices[idx_bunch]].std[4]
                energy_spread[0, idx_bunch] = beam[non_zero_indices[idx_bunch]].std[5]
                Jx[0, idx_bunch] = beam[non_zero_indices[idx_bunch]].cs_invariant[0]
                Jy[0, idx_bunch] = beam[non_zero_indices[idx_bunch]].cs_invariant[1]
                beam_sizeX[0, idx_bunch] = beam[non_zero_indices[idx_bunch]].std[0]
                beam_sizeY[0, idx_bunch] = beam[non_zero_indices[idx_bunch]].std[2]
                charge_per_bunch[idx_bunch] = beam[non_zero_indices[idx_bunch]].charge

                if culrrw:
                    charge_per_mp[idx_bunch] = beam[non_zero_indices[idx_bunch]].charge_per_mp
                    init_long_pos[idx_bunch] = init_long_pos_uni[non_zero_indices[idx_bunch]]

            # os.chdir("/home/user2/projects/mbtrack2-cuda/data/")
            
            # tau_save_initial = np.empty((num_particle), dtype="f4")
            # tau_save_initial = tau[:, 0]
            # filename_tau_save_initial = "gpu_tau_save_initial_80ma.bin"
            # with open(filename_tau_save_initial, "wb") as file:
            #     pickle.dump(tau_save_initial, file)

            threadperblock_x = 16
            threadperblock_y = 16
            threadperblock = (threadperblock_x, threadperblock_y)
            blockpergrid = (ceil(num_bunch / threadperblock_x), ceil(num_particle / threadperblock_y))
            num_particle_red = blockpergrid[1]
            blockpergrid_red = (blockpergrid[0], ceil(blockpergrid[1] / threadperblock_y))
            blockpergrid_pad = (blockpergrid[0], ceil((2*self.num_bin_interp-1) / threadperblock_y))
            blockpergrid_bin = (blockpergrid[0], ceil(self.num_bin / threadperblock_y))
            blockpergrid_bin_interp = (blockpergrid[0], ceil(self.num_bin_interp / threadperblock_y))
            blockpergrid_lrrw = (blockpergrid[0], ceil(turns_lrrw / threadperblock_y))
            if cugeneralwake:
                blockpergrid_wake = (blockpergrid[0], ceil(num_wake_function / threadperblock_y))

            seed1 = os.getpid()
            # seed2 = os.getpid()+1
            # seed3 = os.getpid()+2

            # Calculations in GPU
                
            # Create a CUDA stream
            stream = cuda.stream()

            # rng_states1 = create_xoroshiro128p_states(num_particle*turns, seed=seed1, stream=stream)
            # rng_states2 = create_xoroshiro128p_states(num_particle*turns, seed=seed2, stream=stream)
            # rng_states3 = create_xoroshiro128p_states(num_particle*turns, seed=seed3, stream=stream)

            rng_states1 = create_xoroshiro128p_states(3*max(num_particle, turns), seed=seed1, stream=stream)
            
            # device_beam_emitX = cuda.to_device(beam_emitX, stream=stream)
            # device_beam_emitY = cuda.to_device(beam_emitY, stream=stream)
            # device_beam_emitS = cuda.to_device(beam_emitS, stream=stream)
            device_bunch_length = cuda.to_device(bunch_length, stream=stream)
            device_energy_spread = cuda.to_device(energy_spread, stream=stream)
            device_Jx = cuda.to_device(Jx, stream=stream)
            device_Jy = cuda.to_device(Jy, stream=stream)
            device_beam_sizeX = cuda.to_device(beam_sizeX, stream=stream)
            device_beam_sizeY = cuda.to_device(beam_sizeY, stream=stream)

            if cugeneralwake:
                device_wake_function_time = cuda.to_device(wake_function_time2, stream=stream)
                device_wake_function_integ_wl = cuda.to_device(wake_function_integ_wl2, stream=stream)
                device_wake_function_integ_wtx = cuda.to_device(wake_function_integ_wtx2, stream=stream)
                device_wake_function_integ_wty = cuda.to_device(wake_function_integ_wty2, stream=stream)
            
            if rectangularaperture:
                device_aperture = cuda.to_device(aperture, stream=stream)
                device_num_particle_alive = cuda.device_array_like(num_particle_alive, stream=stream)
                if culrrw:
                    device_charge_lrrw = cuda.to_device(charge_lrrw, stream=stream)
                    device_charge_lrrw_roll = cuda.device_array_like(charge_lrrw, stream=stream)

            device_x = cuda.to_device(x, stream=stream)
            device_xp = cuda.to_device(xp, stream=stream)
            device_y = cuda.to_device(y, stream=stream)
            device_yp = cuda.to_device(yp, stream=stream)
            device_tau = cuda.to_device(tau, stream=stream)
            device_delta = cuda.to_device(delta, stream=stream)

            device_charge_per_bunch = cuda.to_device(charge_per_bunch, stream=stream)

            if culrrw:
                device_charge_per_mp = cuda.to_device(charge_per_mp, stream=stream)
                device_init_long_pos = cuda.to_device(init_long_pos, stream=stream)

                device_x_lrrw = cuda.to_device(x_lrrw, stream=stream)
                device_y_lrrw = cuda.to_device(y_lrrw, stream=stream)
                device_tau_lrrw = cuda.to_device(tau_lrrw, stream=stream)

                device_x_lrrw_roll = cuda.device_array_like(x_lrrw, stream=stream)
                device_y_lrrw_roll = cuda.device_array_like(y_lrrw, stream=stream)
                device_tau_lrrw_roll = cuda.device_array_like(tau_lrrw, stream=stream)

            device_xp_sr = cuda.device_array((num_particle, num_bunch), dtype=np.float32, stream=stream)
            device_yp_sr = cuda.device_array((num_particle, num_bunch), dtype=np.float32, stream=stream)
            device_delta_sr = cuda.device_array((num_particle, num_bunch), dtype=np.float32, stream=stream)
            device_x_tm = cuda.device_array((num_particle, num_bunch), dtype=np.float32, stream=stream)
            device_xp_tm = cuda.device_array((num_particle, num_bunch), dtype=np.float32, stream=stream)
            device_y_tm = cuda.device_array((num_particle, num_bunch), dtype=np.float32, stream=stream)
            device_yp_tm = cuda.device_array((num_particle, num_bunch), dtype=np.float32, stream=stream)

            device_rand_xp = cuda.device_array((num_particle, 1), dtype=np.float32, stream=stream)
            device_rand_yp = cuda.device_array((num_particle, 1), dtype=np.float32, stream=stream)
            device_rand_delta = cuda.device_array((num_particle, 1), dtype=np.float32, stream=stream)

            device_prefix_min_tau = cuda.device_array((blockpergrid[1], num_bunch), dtype=np.float32, stream=stream)
            device_prefix_max_tau = cuda.device_array((blockpergrid[1], num_bunch), dtype=np.float32, stream=stream)
                
            device_axis_min_tau = cuda.device_array((num_bunch,), dtype=np.float32, stream=stream)
            device_axis_max_tau = cuda.device_array((num_bunch,), dtype=np.float32, stream=stream)
            device_axis_min_tau_interp = cuda.device_array((num_bunch,), dtype=np.float32, stream=stream)
            device_axis_max_tau_interp = cuda.device_array((num_bunch,), dtype=np.float32, stream=stream)

            device_bin_tau = cuda.device_array((self.num_bin, num_bunch), dtype=np.float32, stream=stream)
            device_bin_tau_interp = cuda.device_array((self.num_bin_interp, num_bunch), dtype=np.float32, stream=stream)
            device_half_d_bin_tau = cuda.device_array((num_bunch,), dtype=np.float32, stream=stream)
            device_half_d_bin_tau_interp = cuda.device_array((num_bunch,), dtype=np.float32, stream=stream)
            # device_t = cuda.device_array((self.num_bin, num_bunch), dtype=np.float32, stream=stream)
            device_norm_lim_interp = cuda.device_array((num_bunch,), dtype=np.float32, stream=stream)

            device_wl_avg = cuda.device_array((2*self.num_bin_interp-1, num_bunch), dtype=np.float32, stream=stream)

            if not cugeneralwake:
                device_wt_avg = cuda.device_array((2*self.num_bin_interp-1, num_bunch), dtype=np.float32, stream=stream)
            
            if cugeneralwake:
                device_wtx_avg = cuda.device_array((2*self.num_bin_interp-1, num_bunch), dtype=np.float32, stream=stream)
                device_wty_avg = cuda.device_array((2*self.num_bin_interp-1, num_bunch), dtype=np.float32, stream=stream)

                device_wl_avg_upper = cuda.device_array((2*self.num_bin_interp-1, num_bunch), dtype=np.float32, stream=stream)
                device_wtx_avg_upper = cuda.device_array((2*self.num_bin_interp-1, num_bunch), dtype=np.float32, stream=stream)
                device_wty_avg_upper = cuda.device_array((2*self.num_bin_interp-1, num_bunch), dtype=np.float32, stream=stream)

            device_wp_x = cuda.device_array((self.num_bin_interp, num_bunch), dtype=np.float32, stream=stream)
            device_wp_y = cuda.device_array((self.num_bin_interp, num_bunch), dtype=np.float32, stream=stream)
            device_wp_tau = cuda.device_array((self.num_bin_interp, num_bunch), dtype=np.float32, stream=stream)

            device_wp_x_interp = cuda.device_array((num_particle, num_bunch), dtype=np.float32, stream=stream)
            device_wp_y_interp = cuda.device_array((num_particle, num_bunch), dtype=np.float32, stream=stream)
            device_wp_tau_interp = cuda.device_array((num_particle, num_bunch), dtype=np.float32, stream=stream)

            device_density_profile = cuda.device_array((self.num_bin, num_bunch), dtype=np.float32, stream=stream)
            device_density_profile_interp = cuda.device_array((self.num_bin_interp, num_bunch), dtype=np.float32, stream=stream)
            device_profile = cuda.device_array((self.num_bin, num_bunch), dtype=np.float32, stream=stream)
            device_sum_bin_x = cuda.device_array((self.num_bin, num_bunch), dtype=np.float32, stream=stream)
            device_sum_bin_y = cuda.device_array((self.num_bin, num_bunch), dtype=np.float32, stream=stream)
            device_dip_x = cuda.device_array((self.num_bin, num_bunch), dtype=np.float32, stream=stream)
            device_dip_y = cuda.device_array((self.num_bin, num_bunch), dtype=np.float32, stream=stream)
            device_dip_x_interp = cuda.device_array((self.num_bin_interp, num_bunch), dtype=np.float32, stream=stream)
            device_dip_y_interp = cuda.device_array((self.num_bin_interp, num_bunch), dtype=np.float32, stream=stream)

            device_prefix_sum_x_squared = cuda.device_array((blockpergrid[1], num_bunch), dtype=np.float32, stream=stream)
            device_prefix_sum_xp_squared = cuda.device_array((blockpergrid[1], num_bunch), dtype=np.float32, stream=stream)
            device_prefix_sum_x_xp = cuda.device_array((blockpergrid[1], num_bunch), dtype=np.float32, stream=stream)
            device_prefix_sum_y_squared = cuda.device_array((blockpergrid[1], num_bunch), dtype=np.float32, stream=stream)
            device_prefix_sum_yp_squared = cuda.device_array((blockpergrid[1], num_bunch), dtype=np.float32, stream=stream)
            device_prefix_sum_y_yp = cuda.device_array((blockpergrid[1], num_bunch), dtype=np.float32, stream=stream)
            device_prefix_sum_tau_squared = cuda.device_array((blockpergrid[1], num_bunch), dtype=np.float32, stream=stream)
            device_prefix_sum_delta_squared = cuda.device_array((blockpergrid[1], num_bunch), dtype=np.float32, stream=stream)
            # device_prefix_sum_tau_delta = cuda.device_array((blockpergrid[1], num_bunch), dtype=np.float32, stream=stream)
            device_prefix_sum_tau = cuda.device_array((blockpergrid[1], num_bunch), dtype=np.float32, stream=stream)
            device_prefix_sum_delta = cuda.device_array((blockpergrid[1], num_bunch), dtype=np.float32, stream=stream)
            device_prefix_sum_x = cuda.device_array((blockpergrid[1], num_bunch), dtype=np.float32, stream=stream)
            device_prefix_sum_y = cuda.device_array((blockpergrid[1], num_bunch), dtype=np.float32, stream=stream)
                
            device_prefix_sum_x_lrrw = cuda.device_array((blockpergrid[1], num_bunch), dtype=np.float32, stream=stream)
            device_prefix_sum_y_lrrw = cuda.device_array((blockpergrid[1], num_bunch), dtype=np.float32, stream=stream)
            device_prefix_sum_tau_lrrw = cuda.device_array((blockpergrid[1], num_bunch), dtype=np.float32, stream=stream)

            device_axis_sum_x_squared = cuda.device_array((num_bunch,), dtype=np.float32, stream=stream)
            device_axis_sum_xp_squared = cuda.device_array((num_bunch,), dtype=np.float32, stream=stream)
            device_axis_sum_x_xp = cuda.device_array((num_bunch,), dtype=np.float32, stream=stream)
            device_axis_sum_y_squared = cuda.device_array((num_bunch,), dtype=np.float32, stream=stream)
            device_axis_sum_yp_squared = cuda.device_array((num_bunch,), dtype=np.float32, stream=stream)
            device_axis_sum_y_yp = cuda.device_array((num_bunch,), dtype=np.float32, stream=stream)
            device_axis_sum_tau_squared = cuda.device_array((num_bunch,), dtype=np.float32, stream=stream)
            device_axis_sum_delta_squared = cuda.device_array((num_bunch,), dtype=np.float32, stream=stream)
            # device_axis_sum_tau_delta = cuda.device_array((num_bunch,), dtype=np.float32, stream=stream)
            device_axis_sum_tau = cuda.device_array((num_bunch,), dtype=np.float32, stream=stream)
            device_axis_sum_delta = cuda.device_array((num_bunch,), dtype=np.float32, stream=stream)
            device_axis_sum_x = cuda.device_array((num_bunch,), dtype=np.float32, stream=stream)
            device_axis_sum_y = cuda.device_array((num_bunch,), dtype=np.float32, stream=stream)

            device_axis_sum_x_lrrw = cuda.device_array((num_bunch,), dtype=np.float32, stream=stream)
            device_axis_sum_y_lrrw = cuda.device_array((num_bunch,), dtype=np.float32, stream=stream)
            device_axis_sum_tau_lrrw = cuda.device_array((num_bunch,), dtype=np.float32, stream=stream)

            device_sum_kick_x = cuda.device_array((num_bunch,), dtype=np.float32, stream=stream)
            device_sum_kick_y = cuda.device_array((num_bunch,), dtype=np.float32, stream=stream)
            device_sum_kick_tau = cuda.device_array((num_bunch,), dtype=np.float32, stream=stream)
                
            for k in range(turns):                    
                if culm:
<<<<<<< HEAD
                    longmap1_kernel[blockpergrid, threadperblock, stream](
                            num_bunch, num_particle, device_delta, self.ring.U0, self.ring.E0
                            )

                    longmap2_kernel[blockpergrid, threadperblock, stream](
                            num_bunch, num_particle, device_tau, device_delta, self.ring.ac, self.ring.T0
                            )
=======
                    longmap1_kernel[blockpergrid, threadperblock, stream](num_bunch, num_particle, device_delta, self.ring.U0, self.ring.E0)
                    longmap2_kernel[blockpergrid, threadperblock, stream](num_bunch, num_particle, device_tau, device_delta, self.ring.ac, self.ring.T0)
>>>>>>> 3f3b0e9e

                if cusr:
                    rng_kernel[blockpergrid, threadperblock, stream](
                            num_bunch, num_particle, device_xp, device_yp, device_delta, device_xp_sr, device_yp_sr,
                            device_delta_sr, device_rand_xp, device_rand_yp, device_rand_delta, sigma_xp, sigma_yp,
                            self.ring.sigma_delta, self.ring.T0, tau_h, tau_v, tau_l, turns, rng_states1, k
                            )
                    
                    sr_kernel[blockpergrid, threadperblock, stream](
                            num_bunch, num_particle, device_rand_xp, device_rand_yp, device_rand_delta, device_xp_sr,
                            device_yp_sr, device_delta_sr, device_xp, device_yp, device_delta
                            )

                if cutm:
                    transmap_kernel[blockpergrid, threadperblock, stream](
                            num_bunch, num_particle, device_x, device_xp, device_y, device_yp, device_delta,
                            device_x_tm, device_xp_tm, device_y_tm, device_yp_tm, dispersion_x, dispersion_xp,
                            dispersion_y, dispersion_yp, tune_x, tune_y, chro_x, chro_y, pi, alpha_x, alpha_y,
                            beta_x, beta_y, gamma_x, gamma_y
                            )
                    
                    if not rectangularaperture:    
                        tm_conversion_kernel[blockpergrid, threadperblock, stream](
                                num_bunch, num_particle, device_x_tm, device_xp_tm, device_y_tm, device_yp_tm,
                                device_x, device_xp, device_y, device_yp
                                )
                        
                    if rectangularaperture:
                        aperture_tm_conversion_kernel[blockpergrid, threadperblock, stream](
                                num_bunch, num_particle, device_x_tm, device_xp_tm, device_y_tm, device_yp_tm,
                                device_x, device_xp, device_y, device_yp, device_aperture
                                )
                    
                if curfmc:
                    rfc_kernel[blockpergrid, threadperblock, stream](
                            num_bunch, num_particle, device_tau, device_delta, self.ring.omega1, self.ring.E0,
                            self.Vc1, self.Vc2, self.m1, self.m2, self.theta1, self.theta2, curfhc
                            )
                
                if rectangularaperture:
                    rectangular_aperture_kernel[blockpergrid, threadperblock, stream](
                            num_bunch, num_particle, device_x, device_y, self.x_aperture_radius, self.y_aperture_radius,
                            device_aperture
                            )
                    
                if cusbwake:
                    if not rectangularaperture: 
                        mm_pr_kernel[blockpergrid, threadperblock, stream](
                                device_tau, device_prefix_min_tau, device_prefix_max_tau, num_bunch
                                )
                
                if not rectangularaperture:
                    if not cugeneralwake:
                        initialize_gm_kernel[blockpergrid_pad, threadperblock, stream](
                                device_prefix_min_tau, device_prefix_max_tau, device_axis_min_tau, device_axis_max_tau,
                                device_axis_sum_x_squared, device_axis_sum_xp_squared, device_axis_sum_x_xp,
                                device_axis_sum_y_squared, device_axis_sum_yp_squared, device_axis_sum_y_yp,
                                device_axis_sum_tau_squared, device_axis_sum_delta_squared, device_axis_sum_tau,
                                device_axis_sum_delta, device_density_profile, device_profile, device_sum_bin_x, device_sum_bin_y,
                                device_wl_avg, device_wt_avg, device_wp_x, device_wp_y, device_wp_tau, device_axis_sum_x_lrrw,
                                device_axis_sum_y_lrrw, device_axis_sum_tau_lrrw, device_sum_kick_x, device_sum_kick_y,
                                device_sum_kick_tau, num_bunch, self.num_bin, self.num_bin_interp, k
                                )
                
                    if cugeneralwake:
                        general_initialize_gm_kernel[blockpergrid_pad, threadperblock, stream](
                                device_prefix_min_tau, device_prefix_max_tau, device_axis_min_tau, device_axis_max_tau,
                                device_axis_sum_x_squared, device_axis_sum_xp_squared, device_axis_sum_x_xp,
                                device_axis_sum_y_squared, device_axis_sum_yp_squared, device_axis_sum_y_yp,
                                device_axis_sum_tau_squared, device_axis_sum_delta_squared, device_axis_sum_tau,
                                device_axis_sum_delta, device_density_profile, device_profile, device_sum_bin_x,
                                device_sum_bin_y, device_wl_avg, device_wtx_avg, device_wty_avg, device_wp_x, device_wp_y,
                                device_wp_tau, device_axis_sum_x_lrrw, device_axis_sum_y_lrrw, device_axis_sum_tau_lrrw,
                                device_sum_kick_x, device_sum_kick_y, device_sum_kick_tau, num_bunch, self.num_bin,
                                self.num_bin_interp, device_wl_avg_upper, device_wtx_avg_upper, device_wty_avg_upper, k
                                )
                
                if rectangularaperture:
                    if not cugeneralwake:
                        aperture_initialize_gm_kernel[blockpergrid_pad, threadperblock, stream](
                                inf, device_num_particle_alive, device_axis_min_tau, device_axis_max_tau, device_axis_sum_x_squared,
                                device_axis_sum_xp_squared, device_axis_sum_x_xp, device_axis_sum_y_squared, device_axis_sum_yp_squared,
                                device_axis_sum_y_yp, device_axis_sum_tau_squared, device_axis_sum_delta_squared, device_axis_sum_tau,
                                device_axis_sum_delta, device_density_profile, device_profile, device_sum_bin_x, device_sum_bin_y,
                                device_wl_avg, device_wt_avg, device_wp_x, device_wp_y, device_wp_tau, device_axis_sum_x_lrrw,
                                device_axis_sum_y_lrrw, device_axis_sum_tau_lrrw, device_sum_kick_x, device_sum_kick_y,
                                device_sum_kick_tau, num_bunch, self.num_bin, self.num_bin_interp, k)
                        
                    if cugeneralwake:
                        aperture_general_initialize_gm_kernel[blockpergrid_pad, threadperblock, stream](
                                inf, device_num_particle_alive, device_axis_min_tau, device_axis_max_tau, device_axis_sum_x_squared,
                                device_axis_sum_xp_squared, device_axis_sum_x_xp, device_axis_sum_y_squared, device_axis_sum_yp_squared,
                                device_axis_sum_y_yp, device_axis_sum_tau_squared, device_axis_sum_delta_squared, device_axis_sum_tau,
                                device_axis_sum_delta, device_density_profile, device_profile, device_sum_bin_x, device_sum_bin_y,
                                device_wl_avg, device_wtx_avg, device_wty_avg, device_wp_x, device_wp_y, device_wp_tau, device_axis_sum_x_lrrw,
                                device_axis_sum_y_lrrw, device_axis_sum_tau_lrrw, device_sum_kick_x, device_sum_kick_y, device_sum_kick_tau,
                                num_bunch, self.num_bin, self.num_bin_interp, device_wl_avg_upper, device_wtx_avg_upper, device_wty_avg_upper, k)

                    aperture_num_particle_alive_kernel[blockpergrid, threadperblock, stream](
                            num_bunch, num_particle, device_num_particle_alive, device_aperture
                            )

                if cusbwake:
                    if not rectangularaperture:
                        mm_results_kernel[blockpergrid_red, threadperblock, stream](
                                device_prefix_min_tau, device_prefix_max_tau, device_axis_min_tau, device_axis_max_tau,
                                num_bunch, num_particle_red
                                )
                        
                    if rectangularaperture:
                        aperture_mm_results_kernel[blockpergrid, threadperblock, stream](
                                device_tau, device_axis_min_tau, device_axis_max_tau, num_bunch, num_particle, device_aperture)

                    binning1_kernel[blockpergrid[0], threadperblock[0], stream](
                            num_bunch, self.num_bin, self.num_bin_interp, device_axis_min_tau, device_axis_max_tau,
                            device_axis_min_tau_interp, device_axis_max_tau_interp, device_half_d_bin_tau,
                            device_half_d_bin_tau_interp, t0, device_norm_lim_interp
                            )
                    
                    binning2_kernel[blockpergrid[0], threadperblock[0], stream](
                            num_bunch, device_axis_min_tau, device_axis_max_tau, device_axis_min_tau_interp,
                            device_axis_max_tau_interp, device_half_d_bin_tau, device_half_d_bin_tau_interp
                            )

                    binning3_kernel[blockpergrid[0], threadperblock[0], stream](
                            num_bunch, self.num_bin, self.num_bin_interp, device_axis_min_tau,
                            device_axis_min_tau_interp, device_bin_tau, device_bin_tau_interp, device_half_d_bin_tau,
                            device_half_d_bin_tau_interp
                            )
                    
                    if not rectangularaperture:
                        sorting_kernel[blockpergrid, threadperblock, stream](
                                num_bunch, num_particle, self.num_bin, device_tau, device_half_d_bin_tau, device_bin_tau,
                                device_density_profile, device_profile, device_x, device_y, device_sum_bin_x, device_sum_bin_y
                                )
                        
                    if rectangularaperture:
                        aperture_sorting_kernel[blockpergrid, threadperblock, stream](
                                num_bunch, num_particle, self.num_bin, device_tau, device_half_d_bin_tau, device_bin_tau,
                                device_density_profile, device_profile, device_x, device_y, device_sum_bin_x, device_sum_bin_y,
                                device_num_particle_alive, device_aperture
                                )
                    
                    dipole_moment_kernel[blockpergrid_bin, threadperblock, stream](
                            num_bunch, self.num_bin, device_profile, device_sum_bin_x, device_sum_bin_y, device_dip_x,
                            device_dip_y
                            )

                    nan_to_zero_kernel[blockpergrid_bin, threadperblock, stream](
                            num_bunch, self.num_bin, device_profile, device_dip_x, device_dip_y
                            )
                    
                    density_profile_interp_kernel[blockpergrid_bin_interp, threadperblock, stream](
                            num_bunch, self.num_bin, self.num_bin_interp, device_bin_tau, device_bin_tau_interp,
                            device_density_profile, device_density_profile_interp, device_dip_x, device_dip_y,
                            device_dip_x_interp, device_dip_y_interp
                            )
                    
                    if cugeneralwake:
                        if not cugeneralwakeshortlong:
                            general_wake1_kernel[blockpergrid_wake, threadperblock, stream](
                                    num_bunch, num_wake_function, self.num_bin_interp, device_wl_avg_upper,
                                    device_wtx_avg_upper, device_wty_avg_upper, device_bin_tau_interp,
                                    device_axis_min_tau_interp, device_wake_function_time, wake_function_time_interval,
                                    device_wake_function_integ_wl, device_wake_function_integ_wtx,
                                    device_wake_function_integ_wty
                                    )
                        
                            general_wake2_kernel[blockpergrid_pad, threadperblock, stream](
                                    num_bunch, self.num_bin_interp, device_wl_avg_upper, device_wtx_avg_upper,
                                    device_wty_avg_upper, device_wl_avg, device_wtx_avg, device_wty_avg,
                                    device_half_d_bin_tau_interp
                                    )
                        
                        if cugeneralwakeshortlong:
                            general_wake1_short_long_kernel[blockpergrid_wake, threadperblock, stream](
                                    num_bunch, num_wake_function, self.num_bin_interp, device_wl_avg_upper,
                                    device_wtx_avg_upper, device_wty_avg_upper, device_bin_tau_interp,
                                    device_axis_min_tau_interp, device_wake_function_time, wake_function_time_interval,
                                    device_wake_function_integ_wl, device_wake_function_integ_wtx,
                                    device_wake_function_integ_wty, self.t_crit, amp_wl_long_integ, amp_wt_long_integ,
                                    device_half_d_bin_tau_interp, yoklong, yokxdip, yokydip
                                    )
                            
                            general_wake2_short_long_kernel[blockpergrid_pad, threadperblock, stream](
                                    num_bunch, self.num_bin_interp, device_wl_avg_upper, device_wtx_avg_upper,
                                    device_wty_avg_upper, device_wl_avg, device_wtx_avg, device_wty_avg, self.t_crit,
                                    device_bin_tau_interp, device_axis_min_tau_interp
                                    )

                        general_wake_convolution_kernel[blockpergrid_pad, threadperblock, stream](
                                num_bunch, self.num_bin_interp, device_wl_avg, device_wtx_avg, device_wty_avg, device_wp_x,
                                device_wp_y, device_wp_tau, device_density_profile_interp, device_dip_x_interp,
                                device_dip_y_interp, device_half_d_bin_tau_interp
                                )
                    
                    if not cugeneralwake:
                        circular_rw_wake_kernel[blockpergrid[0], threadperblock[0], stream](
                                num_bunch, self.num_bin_interp, t0, device_half_d_bin_tau_interp, amp_common, amp_wl_25_integ,
                                amp_wl_long_integ, amp_wt_24_integ, amp_wt_long_integ, device_norm_lim_interp, device_wl_avg,
                                device_wt_avg
                                )
                    
                        wake_convolution_kernel[blockpergrid_pad, threadperblock, stream](
                                num_bunch, self.num_bin_interp, device_wl_avg, device_wt_avg, device_wp_x, device_wp_y,
                                device_wp_tau, device_density_profile_interp, device_dip_x_interp, device_dip_y_interp,
                                device_half_d_bin_tau_interp
                                )
                    
                    wake_interp_kernel[blockpergrid, threadperblock, stream](
                            num_bunch, num_particle, self.num_bin_interp, device_wp_x, device_wp_y, device_wp_tau,
                            device_bin_tau_interp, device_tau, device_wp_x_interp, device_wp_y_interp, device_wp_tau_interp
                            )
                    
                    if not rectangularaperture:
                        kick_sb_kernel[blockpergrid, threadperblock, stream](
                                self.ring.E0, num_bunch, num_particle, device_charge_per_bunch, device_wp_x_interp, device_wp_y_interp,
                                device_wp_tau_interp, device_xp, device_yp, device_delta
                                )
                
                    if rectangularaperture:
                        aperture_kick_sb_kernel[blockpergrid, threadperblock, stream](
                                self.ring.E0, num_bunch, num_particle, device_charge_per_mp, device_num_particle_alive,
                                device_wp_x_interp, device_wp_y_interp, device_wp_tau_interp, device_xp, device_yp, device_delta,
                                device_aperture
                                )

                if culrrw:
                    if not rectangularaperture:
                        shift_tables_kernel[blockpergrid_lrrw, threadperblock, stream](
                                num_bunch, turns_lrrw, self.ring.T0, device_tau_lrrw, device_x_lrrw, device_y_lrrw,
                                device_tau_lrrw_roll, device_x_lrrw_roll, device_y_lrrw_roll
                                )
                    
                        update_tables_kernel[blockpergrid_lrrw, threadperblock, stream](
                                num_bunch, turns_lrrw, device_tau_lrrw, device_x_lrrw, device_y_lrrw,
                                device_tau_lrrw_roll, device_x_lrrw_roll, device_y_lrrw_roll
                                )
                        
                        mean_ps_kernel[blockpergrid, threadperblock, stream](
                                device_tau, device_x, device_y, device_prefix_sum_tau_lrrw, device_prefix_sum_x_lrrw,
                                device_prefix_sum_y_lrrw, num_bunch
                                )
                    
                    if rectangularaperture:
                        aperture_shift_tables_kernel[blockpergrid_lrrw, threadperblock, stream](
                                num_bunch, turns_lrrw, self.ring.T0, device_tau_lrrw, device_x_lrrw, device_y_lrrw,
                                device_tau_lrrw_roll, device_x_lrrw_roll, device_y_lrrw_roll, device_charge_lrrw,
                                device_charge_lrrw_roll
                                )
                        
                        aperture_update_tables_kernel[blockpergrid_lrrw, threadperblock, stream](
                                num_bunch, turns_lrrw, device_tau_lrrw, device_x_lrrw, device_y_lrrw, device_tau_lrrw_roll,
                                device_x_lrrw_roll, device_y_lrrw_roll, device_charge_lrrw, device_charge_lrrw_roll
                                )
                    
                    if not rectangularaperture:
                        mean_as_kernel[blockpergrid_red, threadperblock, stream](
                                device_prefix_sum_tau_lrrw, device_prefix_sum_x_lrrw, device_prefix_sum_y_lrrw,
                                device_axis_sum_tau_lrrw, device_axis_sum_x_lrrw, device_axis_sum_y_lrrw, num_bunch,
                                num_particle_red
                                )
                        
                        mean_tables_kernel[blockpergrid[0], threadperblock[0], stream](
                                device_init_long_pos, num_bunch, num_particle, device_axis_sum_tau_lrrw, device_axis_sum_x_lrrw,
                                device_axis_sum_y_lrrw, device_tau_lrrw, device_x_lrrw, device_y_lrrw
                                )
                    
                        get_kick_btb_kernel[blockpergrid_lrrw, threadperblock, stream](
                                num_bunch, turns_lrrw, device_tau_lrrw, device_x_lrrw, device_y_lrrw, device_sum_kick_tau,
                                device_sum_kick_x, device_sum_kick_y, device_charge_per_bunch, amp_wl_long, amp_wt_long,
                                yoklong, yokxdip, yokydip
                                    )
                    
                    if rectangularaperture:
                        aperture_mean_as_kernel[blockpergrid, threadperblock, stream](
                                device_tau, device_x, device_y, device_axis_sum_tau_lrrw, device_axis_sum_x_lrrw,
                                device_axis_sum_y_lrrw, num_bunch, num_particle, device_aperture
                                )
                        
                        aperture_mean_tables_kernel[blockpergrid[0], threadperblock[0], stream](
                                device_init_long_pos, device_charge_per_mp, num_bunch, device_num_particle_alive, device_axis_sum_tau_lrrw,
                                device_axis_sum_x_lrrw, device_axis_sum_y_lrrw, device_tau_lrrw, device_x_lrrw, device_y_lrrw,
                                device_charge_lrrw
                                )
                        
                        aperture_get_kick_btb_kernel[blockpergrid_lrrw, threadperblock, stream](
                                num_bunch, turns_lrrw, device_tau_lrrw, device_x_lrrw, device_y_lrrw, device_sum_kick_tau,
                                device_sum_kick_x, device_sum_kick_y, device_charge_lrrw, amp_wl_long, amp_wt_long,
                                yoklong, yokxdip, yokydip
                                )
                    
                    kick_btb_kernel[blockpergrid, threadperblock, stream](
                            num_bunch, num_particle, device_sum_kick_x, device_sum_kick_y, device_sum_kick_tau, device_xp,
                            device_yp, device_delta, self.ring.E0
                            )
                    
                if not rectangularaperture: 
                    if curm:
                        if (k + 1) % curm_ti == 0:
                            monitor_ps_kernel[blockpergrid, threadperblock, stream](
                                    device_x, device_xp, device_y, device_yp, device_tau, device_delta, device_prefix_sum_x_squared,
                                    device_prefix_sum_xp_squared, device_prefix_sum_x_xp, device_prefix_sum_y_squared,
                                    device_prefix_sum_yp_squared, device_prefix_sum_y_yp, device_prefix_sum_tau_squared,
                                    device_prefix_sum_delta_squared, device_prefix_sum_tau, device_prefix_sum_delta, device_prefix_sum_x,
                                    device_prefix_sum_y, num_bunch
                                    )
                        
                            monitor_as_kernel[blockpergrid_red, threadperblock, stream](
                                    device_prefix_sum_x_squared, device_prefix_sum_xp_squared, device_prefix_sum_x_xp,
                                    device_prefix_sum_y_squared, device_prefix_sum_yp_squared, device_prefix_sum_y_yp,
                                    device_prefix_sum_tau_squared, device_prefix_sum_delta_squared, device_prefix_sum_tau,
                                    device_prefix_sum_delta, device_prefix_sum_x, device_prefix_sum_y, device_axis_sum_x_squared,
                                    device_axis_sum_xp_squared, device_axis_sum_x_xp, device_axis_sum_y_squared,
                                    device_axis_sum_yp_squared, device_axis_sum_y_yp, device_axis_sum_tau_squared,
                                    device_axis_sum_delta_squared, device_axis_sum_tau, device_axis_sum_delta, device_axis_sum_x,
                                    device_axis_sum_y, num_bunch, num_particle_red
                                    )

                            monitor_results_kernel[blockpergrid[0], threadperblock[0], stream](
                                    device_axis_sum_x_squared, device_axis_sum_xp_squared, device_axis_sum_x_xp,
                                    device_axis_sum_y_squared, device_axis_sum_yp_squared, device_axis_sum_y_yp,
                                    device_axis_sum_tau_squared, device_axis_sum_delta_squared, device_axis_sum_tau,
                                    device_axis_sum_delta, device_axis_sum_x, device_axis_sum_y, device_bunch_length,
                                    device_energy_spread, device_Jx, device_Jy, alpha_x, device_beam_sizeX, device_beam_sizeY,
                                    alpha_x, alpha_y, beta_x, beta_y, gamma_x, gamma_y, num_bunch, num_particle, k
                                    )
                    
                    if not curm:
                        monitor_ps_kernel[blockpergrid, threadperblock, stream](
                                device_x, device_xp, device_y, device_yp, device_tau, device_delta, device_prefix_sum_x_squared,
                                device_prefix_sum_xp_squared, device_prefix_sum_x_xp, device_prefix_sum_y_squared,
                                device_prefix_sum_yp_squared, device_prefix_sum_y_yp, device_prefix_sum_tau_squared,
                                device_prefix_sum_delta_squared, device_prefix_sum_tau, device_prefix_sum_delta, device_prefix_sum_x,
                                device_prefix_sum_y, num_bunch
                                )
                        
                        monitor_as_kernel[blockpergrid_red, threadperblock, stream](
                                device_prefix_sum_x_squared, device_prefix_sum_xp_squared, device_prefix_sum_x_xp,
                                device_prefix_sum_y_squared, device_prefix_sum_yp_squared, device_prefix_sum_y_yp,
                                device_prefix_sum_tau_squared, device_prefix_sum_delta_squared, device_prefix_sum_tau,
                                device_prefix_sum_delta, device_prefix_sum_x, device_prefix_sum_y, device_axis_sum_x_squared,
                                device_axis_sum_xp_squared, device_axis_sum_x_xp, device_axis_sum_y_squared, device_axis_sum_yp_squared,
                                device_axis_sum_y_yp, device_axis_sum_tau_squared, device_axis_sum_delta_squared, device_axis_sum_tau,
                                device_axis_sum_delta, device_axis_sum_x, device_axis_sum_y, num_bunch, num_particle_red
                                )

                        monitor_results_kernel[blockpergrid[0], threadperblock[0], stream](
                                device_axis_sum_x_squared, device_axis_sum_xp_squared, device_axis_sum_x_xp, device_axis_sum_y_squared,
                                device_axis_sum_yp_squared, device_axis_sum_y_yp, device_axis_sum_tau_squared, device_axis_sum_delta_squared,
                                device_axis_sum_tau, device_axis_sum_delta, device_axis_sum_x, device_axis_sum_y, device_bunch_length,
                                device_energy_spread, device_Jx, device_Jy, device_beam_sizeX, device_beam_sizeY, alpha_x, alpha_y, beta_x,
                                beta_y, gamma_x, gamma_y, num_bunch, num_particle, k
                                )
                        
                if rectangularaperture:
                    if curm:
                        if (k + 1) % curm_ti == 0:
                            aperture_monitor_as_kernel[blockpergrid, threadperblock, stream](
                                    device_x, device_xp, device_y, device_yp, device_tau, device_delta, device_axis_sum_x_squared,
                                    device_axis_sum_xp_squared, device_axis_sum_x_xp, device_axis_sum_y_squared, 
                                    device_axis_sum_yp_squared, device_axis_sum_y_yp, device_axis_sum_tau_squared,
                                    device_axis_sum_delta_squared, device_axis_sum_tau, device_axis_sum_delta,
                                    device_axis_sum_x, device_axis_sum_y, num_bunch, num_particle, device_aperture
                                    )
                        
                            aperture_monitor_results_kernel[blockpergrid[0], threadperblock[0], stream](
                                    device_axis_sum_x_squared, device_axis_sum_xp_squared, device_axis_sum_x_xp,
                                    device_axis_sum_y_squared, device_axis_sum_yp_squared, device_axis_sum_y_yp,
                                    device_axis_sum_tau_squared, device_axis_sum_delta_squared, device_axis_sum_tau,
                                    device_axis_sum_delta, device_axis_sum_x, device_axis_sum_y, device_bunch_length,
                                    device_energy_spread, device_Jx, device_Jy, device_beam_sizeX, device_beam_sizeY, alpha_x,
                                    alpha_y, beta_x, beta_y, gamma_x, gamma_y, num_bunch, device_num_particle_alive, k
                                    )
                    
                    if not curm:
                        aperture_monitor_as_kernel[blockpergrid, threadperblock, stream](
                                device_x, device_xp, device_y, device_yp, device_tau, device_delta, device_axis_sum_x_squared,
                                device_axis_sum_xp_squared, device_axis_sum_x_xp, device_axis_sum_y_squared, device_axis_sum_yp_squared,
                                device_axis_sum_y_yp, device_axis_sum_tau_squared, device_axis_sum_delta_squared, device_axis_sum_tau,
                                device_axis_sum_delta, device_axis_sum_x, device_axis_sum_y, num_bunch, num_particle, device_aperture
                                )
                        
                        aperture_monitor_results_kernel[blockpergrid[0], threadperblock[0], stream](
                                device_axis_sum_x_squared, device_axis_sum_xp_squared, device_axis_sum_x_xp, device_axis_sum_y_squared,
                                device_axis_sum_yp_squared, device_axis_sum_y_yp, device_axis_sum_tau_squared, device_axis_sum_delta_squared,
                                device_axis_sum_tau, device_axis_sum_delta, device_axis_sum_x, device_axis_sum_y, device_bunch_length,
                                device_energy_spread, device_Jx, device_Jy, device_beam_sizeX, device_beam_sizeY, alpha_x, alpha_y, beta_x,
                                beta_y, gamma_x, gamma_y, num_bunch, device_num_particle_alive, k
                                )

            # device_x.copy_to_host(x_single, stream=stream)
            # device_xp.copy_to_host(xp_single, stream=stream)
            # device_y.copy_to_host(y_single, stream=stream)
            # device_yp.copy_to_host(yp_single, stream=stream)
            device_tau.copy_to_host(tau, stream=stream)
            # device_delta.copy_to_host(delta_single, stream=stream)

            # device_beam_emitX.copy_to_host(beam_emitX, stream=stream)
            # device_beam_emitY.copy_to_host(beam_emitY, stream=stream)
            # device_beam_emitS.copy_to_host(beam_emitS, stream=stream)
            device_bunch_length.copy_to_host(bunch_length, stream=stream)
            device_energy_spread.copy_to_host(energy_spread, stream=stream)
            device_Jx.copy_to_host(Jx, stream=stream)
            device_Jy.copy_to_host(Jy, stream=stream)

            stream.synchronize()

            # Only if you want to get the longitudinal coordinates for the first bunch.
            tau_save = tau[:, 0]

            current_file_path = os.path.dirname(os.path.abspath(__file__))
            data_folder_path = os.path.join(current_file_path, "..", "..", "data")
            os.chdir(data_folder_path)
            
            # filename_bunch_length_sin = f"gpu_bunch_length_{self.idxs}ma_heps_single.bin"
            # filename_energy_spread_sin = f"gpu_energy_spread_{self.idxs}ma_heps_single.bin"
            # filename_Jx_sin = f"gpu_Jx_{self.idxs}ma_heps_single.bin"
            # filename_Jy_sin = f"gpu_Jy_{self.idxs}ma_heps_single.bin"
            # filename_tau_save = f"gpu_tau_save_{self.idxs}ma_heps_single.bin"

            filename_bunch_length_sin = f"gpu_bunch_length_{int(self.idxs*self.ring.h)}ma_heps_uniform.bin"
            filename_energy_spread_sin = f"gpu_energy_spread_{int(self.idxs*self.ring.h)}ma_heps_uniform.bin"
            filename_Jx_sin = f"gpu_Jx_{int(self.idxs*self.ring.h)}ma_heps_uniform.bin"
            filename_Jy_sin = f"gpu_Jy_{int(self.idxs*self.ring.h)}ma_heps_uniform.bin"
            filename_tau_save = f"gpu_tau_save_{int(self.idxs*self.ring.h)}ma_heps_uniform.bin"

            with open(filename_bunch_length_sin, "wb") as file:
                pickle.dump(bunch_length[:, 0], file)
            with open(filename_energy_spread_sin, "wb") as file:
                pickle.dump(energy_spread[:, 0], file)
            with open(filename_Jx_sin, "wb") as file:
                pickle.dump(Jx[:, 0], file)
            with open(filename_Jy_sin, "wb") as file:
                pickle.dump(Jy[:, 0], file)
            with open(filename_tau_save, "wb") as file:
                pickle.dump(tau_save, file)

        else:
            raise ValueError("To perform GPU calculations, CUDA_PARALLEL must be enabled in the mybeam.init_beam.")<|MERGE_RESOLUTION|>--- conflicted
+++ resolved
@@ -1798,11 +1798,7 @@
         @cuda.jit
         def get_kick_btb_kernel(num_bunch, turns_lrrw, device_tau_lrrw, device_x_lrrw, device_y_lrrw,
                                 device_sum_kick_tau, device_sum_kick_x, device_sum_kick_y,
-<<<<<<< HEAD
-                                device_charge_per_bunch, amp_wl_long, amp_wt_long, yoklong, yokxdip, yokydip):
-=======
-                                charge_per_bunch, amp_wl_long, amp_wt_long, T0, ye):
->>>>>>> 3f3b0e9e
+                                charge_per_bunch, amp_wl_long, amp_wt_long, ye):
             """
             Preparation of bunch to bunch kick
             This is one of several kernels used to calculate the long-range resistive wall wake.
@@ -2345,18 +2341,9 @@
                 
             for k in range(turns):                    
                 if culm:
-<<<<<<< HEAD
-                    longmap1_kernel[blockpergrid, threadperblock, stream](
-                            num_bunch, num_particle, device_delta, self.ring.U0, self.ring.E0
-                            )
-
-                    longmap2_kernel[blockpergrid, threadperblock, stream](
-                            num_bunch, num_particle, device_tau, device_delta, self.ring.ac, self.ring.T0
-                            )
-=======
                     longmap1_kernel[blockpergrid, threadperblock, stream](num_bunch, num_particle, device_delta, self.ring.U0, self.ring.E0)
+
                     longmap2_kernel[blockpergrid, threadperblock, stream](num_bunch, num_particle, device_tau, device_delta, self.ring.ac, self.ring.T0)
->>>>>>> 3f3b0e9e
 
                 if cusr:
                     rng_kernel[blockpergrid, threadperblock, stream](
