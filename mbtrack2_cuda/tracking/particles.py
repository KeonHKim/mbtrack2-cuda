# -*- coding: utf-8 -*-
"""
Module where particles, bunches and beams are described as objects.
"""

import numpy as np
import matplotlib.pyplot as plt
import seaborn as sns
import pandas as pd
import h5py as hp
from scipy.constants import c, m_e, m_p, e

class Particle:
    """
    Define a particle object.

    Attributes
    ----------
    mass : float
        total particle mass in [kg]
    charge : float
        electrical charge in [C]
    E_rest : float
        particle rest energy in [eV]
    """
    def __init__(self, mass, charge):
        self.mass = mass
        self.charge = charge

    @property
    def E_rest(self):
        return self.mass * c ** 2 / e
    
class Electron(Particle):
    """ Define an electron"""
    def __init__(self):
        super().__init__(m_e, -1*e)
        
class Proton(Particle):
    """ Define a proton"""
    def __init__(self):
        super().__init__(m_p, e)

class Bunch:
    """
    Define a bunch object.
    
    Parameters
    ----------
    ring : Synchrotron object
    mp_number : float, optional
        Macro-particle number.
    current : float, optional
        Bunch current in [A].
    track_alive : bool, optional
        If False, the code no longer take into account alive/dead particles.
        Should be set to True if element such as apertures are used.
        Can be set to False to gain a speed increase.
    alive : bool, optional
        If False, the bunch is defined as empty.
    load_from_file : str, optional
        Name of bunch save file generated by save method.
        If None, the bunch is initialized using the input parameters.
        Otherwise, the bunch from the file is loaded and the other inputs are 
        ignored.
        Default is None.
    load_suffix : str or int, optional
        Suffix to the group name used to load the data from the HDF5 file.
        Default is None.
        
    Attributes
    ----------
    mp_number : int
        Macro-particle number.
    alive : array of bool of shape (mp_number,)
        Array used to monitor which particle is dead or alive.
    charge : float
        Bunch charge in [C].
    charge_per_mp : float
        Charge per macro-particle in [C].
    particle_number : int
        Number of particles in the bunch.
    current : float
        Bunch current in [A].
    is_empty : bool
        Return True if the bunch is empty.
    mean : array of shape (6,)
        Mean position of alive particles for each coordinates.
    std : array of shape (6,)
        Standard deviation of the position of alive particles for each 
        coordinates.
    emit : array of shape (3,)
        Bunch emittance for each plane [1]. !!! -> Correct for long ?
        
    Methods
    -------
    init_gaussian(cov=None, mean=None, **kwargs)
        Initialize bunch particles with 6D gaussian phase space.
    plot_phasespace(x_var="tau", y_var="delta", plot_type="j")
        Plot phase space.
    save(file_name)
        Save bunch object data (6D phase space, current, and state) in an HDF5 
        file format.
    load(file_name)
        Load data from a HDF5 file recorded by Bunch save method.
    
    References
    ----------
    [1] Wiedemann, H. (2015). Particle accelerator physics. 4th edition. 
    Springer, Eq.(8.39) of p224.
    """
    
    def __init__(self, ring, mp_number=1e3, current=1e-3, track_alive=True,
                 alive=True, load_from_file=None, load_suffix=None):
        
        self.ring = ring
        if not alive:
            mp_number = 1
            current = 0
        self._mp_number = int(mp_number)
        
        self.dtype = np.dtype([('x', float),
                       ('xp', float),
                       ('y', float),
                       ('yp', float),
                       ('tau', float),
                       ('delta', float)])
        
        self.particles = np.zeros(self.mp_number, self.dtype)
        self.track_alive = track_alive
        self.alive = np.ones((self.mp_number,),dtype=bool)
        self.current = current
        if not alive:
            self.alive = np.zeros((self.mp_number,),dtype=bool)
            
        if load_from_file is not None:
            self.load(load_from_file, load_suffix, track_alive)
        
    def __len__(self):
        """Return the number of alive particles"""
        return len(self[:])
        
    def __getitem__(self, label):
        """Return the columns label for alive particles"""
        if self.track_alive is True:
            return self.particles[label][self.alive]
        else:
            return self.particles[label]
    
    def __setitem__(self, label, value):
        """Set value to the columns label for alive particles"""
        if self.track_alive is True:
            self.particles[label][self.alive] = value
        else:
            self.particles[label] = value
    
    def __iter__(self):
        """Iterate over labels"""
        return self.dtype.names.__iter__()
    
    def __repr__(self):
        """Return representation of alive particles"""
        return f'Bunch with macro-particles: \n {pd.DataFrame(self[:])!r}'
        
    @property
    def mp_number(self):
        """Macro-particle number"""
        return self._mp_number
    
    @mp_number.setter
    def mp_number(self, value):
        self._mp_number = int(value)
        self.__init__(self.ring, value, self.charge)
        
    @property
    def charge_per_mp(self):
        """Charge per macro-particle [C]"""
        return self._charge_per_mp
    
    @charge_per_mp.setter
    def charge_per_mp(self, value):
        self._charge_per_mp = value
        
    @property
    def charge(self):
        """Bunch charge in [C]"""
        return self.__len__()*self.charge_per_mp
    
    @charge.setter
    def charge(self, value):
        self.charge_per_mp = value / self.__len__()
    
    @property
    def particle_number(self):
        """Particle number"""
        return int(self.charge / np.abs(self.ring.particle.charge))
    
    @particle_number.setter
    def particle_number(self, value):
        self.charge_per_mp = value * self.ring.particle.charge / self.__len__()
        
    @property
    def current(self):
        """Bunch current [A]"""
        return self.charge / self.ring.T0
    
    @current.setter
    def current(self, value):
        self.charge_per_mp = value * self.ring.T0 / self.__len__()
        
    @property
    def is_empty(self):
        """Return True if the bunch is empty."""
        return ~np.any(self.alive)
    
    @property    
    def mean(self):
        """
        Return the mean position of alive particles for each coordinates.
        """
        mean = [[self[name].mean()] for name in self]
        return np.squeeze(np.array(mean))
    
    @property
    def std(self):
        """
        Return the standard deviation of the position of alive 
        particles for each coordinates.
        """
        std = [[self[name].std()] for name in self]
        return np.squeeze(np.array(std))
    
    @property    
    def emit(self):
        """
        Return the bunch emittance for each plane.
        """
        emitX = (np.mean(self['x']**2)*np.mean(self['xp']**2) - 
                 np.mean(self['x']*self['xp'])**2)**(0.5)
        emitY = (np.mean(self['y']**2)*np.mean(self['yp']**2) - 
                 np.mean(self['y']*self['yp'])**2)**(0.5)
        emitS = (np.mean(self['tau']**2)*np.mean(self['delta']**2) - 
                 np.mean(self['tau']*self['delta'])**2)**(0.5)
        return np.array([emitX, emitY, emitS])
    
    @property
    def cs_invariant(self):
        """
        Return the average Courant-Snyder invariant of each plane.

        """
        Jx = (self.ring.optics.local_gamma[0] * self['x']**2) + \
              (2*self.ring.optics.local_alpha[0] * self['x'])*self['xp'] + \
              (self.ring.optics.local_beta[0] * self['xp']**2)
        Jy = (self.ring.optics.local_gamma[1] * self['y']**2) + \
              (2*self.ring.optics.local_alpha[1] * self['y']*self['yp']) + \
              (self.ring.optics.local_beta[1] * self['yp']**2)
        return np.array((np.mean(Jx),np.mean(Jy)))
        
    def init_gaussian(self, cov=None, mean=None, **kwargs):
        """
        Initialize bunch particles with 6D gaussian phase space.
        Covariance matrix is taken from [1] and dispersion is added following
        the method explained in [2].
                
        Parameters
        ----------
        cov : (6,6) array, optional
            Covariance matrix of the bunch distribution
        mean : (6,) array, optional
            Mean of the bunch distribution
        
        References
        ----------
        [1] Wiedemann, H. (2015). Particle accelerator physics. 4th 
        edition. Springer, Eq.(8.38) of p223.
        [2] http://www.pp.rhul.ac.uk/bdsim/manual-develop/dev_beamgeneration.html

        """
        if mean is None:
            mean = np.zeros((6,))
        
        if cov is None:
            sigma_0 = kwargs.get("sigma_0", self.ring.sigma_0)
            sigma_delta = kwargs.get("sigma_delta", self.ring.sigma_delta)
            optics = kwargs.get("optics", self.ring.optics)
            
            cov = np.zeros((6,6))
            cov[0,0] = self.ring.emit[0]*optics.local_beta[0] + (optics.local_dispersion[0]*self.ring.sigma_delta)**2
            cov[1,1] = self.ring.emit[0]*optics.local_gamma[0] + (optics.local_dispersion[1]*self.ring.sigma_delta)**2
            cov[0,1] = -1*self.ring.emit[0]*optics.local_alpha[0] + (optics.local_dispersion[0]*optics.local_dispersion[1]*self.ring.sigma_delta**2)
            cov[1,0] = -1*self.ring.emit[0]*optics.local_alpha[0] + (optics.local_dispersion[0]*optics.local_dispersion[1]*self.ring.sigma_delta**2)
            cov[0,5] = optics.local_dispersion[0]*self.ring.sigma_delta**2
            cov[5,0] = optics.local_dispersion[0]*self.ring.sigma_delta**2
            cov[1,5] = optics.local_dispersion[1]*self.ring.sigma_delta**2
            cov[5,1] = optics.local_dispersion[1]*self.ring.sigma_delta**2
            cov[2,2] = self.ring.emit[1]*optics.local_beta[1] + (optics.local_dispersion[2]*self.ring.sigma_delta)**2
            cov[3,3] = self.ring.emit[1]*optics.local_gamma[1] + (optics.local_dispersion[3]*self.ring.sigma_delta)**2
            cov[2,3] = -1*self.ring.emit[1]*optics.local_alpha[1] + (optics.local_dispersion[2]*optics.local_dispersion[3]*self.ring.sigma_delta**2)
            cov[3,2] = -1*self.ring.emit[1]*optics.local_alpha[1] + (optics.local_dispersion[2]*optics.local_dispersion[3]*self.ring.sigma_delta**2)
            cov[2,5] = optics.local_dispersion[2]*self.ring.sigma_delta**2
            cov[5,2] = optics.local_dispersion[2]*self.ring.sigma_delta**2
            cov[3,5] = optics.local_dispersion[3]*self.ring.sigma_delta**2
            cov[5,3] = optics.local_dispersion[3]*self.ring.sigma_delta**2
            cov[4,4] = sigma_0**2
            cov[5,5] = sigma_delta**2
<<<<<<< HEAD

=======
            
        np.random.seed(1)
>>>>>>> 3f3b0e9e
        values = np.random.multivariate_normal(mean, cov, size=self.mp_number)

        # condition = np.abs(values[:,4] - mean[4]) > 2 * np.sqrt(cov[4,4])
        # values[condition, 0] = 0
        # values[condition, 1] = 0
        # values[condition, 2] = 0
        # values[condition, 3] = 0

        self.particles["x"] = values[:,0]
        self.particles["xp"] = values[:,1]
        self.particles["y"] = values[:,2]
        self.particles["yp"] = values[:,3]
        self.particles["tau"] = values[:,4]
        self.particles["delta"] = values[:,5]
        
    def binning(self, dimension="tau", n_bin=80):
        """
        Bin macro-particles.

        Parameters
        ----------
        dimension : str, optional
            Dimension in which the binning is done. The default is "tau".
        n_bin : int, optional
            Number of bins. The default is 75.

        Returns
        -------
        bins : array of shape (n_bin,)
            Bins where the particles are sorted.
        sorted_index : array of shape (self.mp_number,)
            Bin number of each macro-particles.
        profile : array of shape (n_bin - 1,)
            Number of marco-particles in each bin.
        center : array of shape (n_bin - 1,)
            Center of each bin.

        """
        bin_min = self[dimension].min()
        bin_min = min(bin_min*0.99, bin_min*1.01)
        bin_max = self[dimension].max()
        bin_max = max(bin_max*0.99, bin_max*1.01)
        
        bins = np.linspace(bin_min, bin_max, n_bin)
        center = (bins[1:] + bins[:-1])/2
        sorted_index = np.searchsorted(bins, self[dimension], side='left')
        sorted_index -= 1
        profile = np.bincount(sorted_index, minlength=n_bin-1)
        
        return (bins, sorted_index, profile, center)
    
    def plot_profile(self, dimension="tau", n_bin=75):
        """
        Plot bunch profile.

        Parameters
        ----------
        dimension : str, optional
            Dimension to plot. The default is "tau".
        n_bin : int, optional
            Number of bins. The default is 75.

        """
        bins, sorted_index, profile, center = self.binning(dimension, n_bin)
        fig = plt.figure()
        ax = fig.gca()
        ax.plot(center, profile)
        
    def plot_phasespace(self, x_var="tau", y_var="delta", plot_type="j"):
        """
        Plot phase space.
        
        Parameters
        ----------
        x_var : str 
            Dimension to plot on horizontal axis.
        y_var : str 
            Dimension to plot on vertical axis.
        plot_type : str {"j" , "sc"} 
            Type of the plot. The defualt value is "j" for a joint plot.
            Can be modified to "sc" for a scatter plot.
            
        Return
        ------
        fig : Figure
            Figure object with the plot on it.
        """
        
        label_dict = {"x":"x (mm)", "xp":"x' (mrad)", "y":"y (mm)", 
                      "yp":"y' (mrad)","tau":"$\\tau$ (ps)", "delta":"$\\delta$"}
        scale = {"x": 1e3, "xp":1e3, "y":1e3, "yp":1e3, "tau":1e12, "delta":1}
        
        
        if plot_type == "sc":
            fig, ax = plt.subplots()
            ax.scatter(self.particles[x_var]*scale[x_var],
                       self.particles[y_var]*scale[y_var])
            ax.set_xlabel(label_dict[x_var])
            ax.set_ylabel(label_dict[y_var])
        
        elif plot_type == "j": 
            fig = sns.jointplot(self.particles[x_var]*scale[x_var],
                                self.particles[y_var]*scale[y_var],kind="kde")
            plt.xlabel(label_dict[x_var])
            plt.ylabel(label_dict[y_var])
            
        else: 
            raise ValueError("Plot type not recognised.")
            
        return fig
    
    def save(self, file_name, suffix=None, mpi_comm=None):
        """
        Save bunch object data (6D phase space, current, and state) in an HDF5 
        file format.
        
        The output file is named as "<file_name>.hdf5".

        Parameters
        ----------
        file_name : str
            Name of the output file.
        suffix : str or int, optional
            Suffix to the group name used to save the data into the HDF5 file.
            If None, it is not used.
        mpi_comm : MPI communicator, optional
            For internal use if mpi is used in Beam objects.
            Default is None.
        """
        
        if mpi_comm is None:
            f = hp.File(file_name + ".hdf5", "a", libver="earliest")
        else:
            f = hp.File(file_name+ ".hdf5", "a", libver='earliest', 
                        driver='mpio', comm=mpi_comm)
        
        if suffix is None:
            group_name = "Bunch"
        else:
            group_name = "Bunch_" + str(suffix)
            
        g = f.create_group(group_name)
        g.create_dataset("alive", (self.mp_number,), dtype=bool)
        g.create_dataset("phasespace", (self.mp_number, 6), dtype=float)
        g.create_dataset("current", (1,), dtype=float)
        
        f[group_name]["alive"][:] = self.alive
        f[group_name]["current"][:] = self.current
        for i, dim in enumerate(self):
            f[group_name]["phasespace"][:,i] = self.particles[dim]
        
        f.close()
        
    def load(self, file_name, suffix=None, track_alive=True):
        """
        Load data from a HDF5 file recorded by Bunch save method.

        Parameters
        ----------
        file_name : str
            Path to the HDF5 file where the Bunch data is stored.
        suffix : str or int, optional
            Suffix to the group name used to load the data from the HDF5 file.
            If None, it is not used.
        track_alive : bool, optional
            If False, the code no longer take into account alive/dead particles.
            Should be set to True if element such as apertures are used.
            Can be set to False to gain a speed increase.
        """
        
        f = hp.File(file_name, "r")
        
        if suffix is None:
            group_name = "Bunch"
        else:
            group_name = "Bunch_" + str(suffix)

        self.mp_number = len(f[group_name]['alive'][:])
        
        for i, dim in enumerate(self):
            self.particles[dim] = f[group_name]["phasespace"][:,i]
        
        self.alive = f[group_name]['alive'][:]
        if f[group_name]['current'][:][0] != 0:
            self.current = f[group_name]['current'][:][0]
        else:
            self.charge_per_mp = 0
            
        self.track_alive = track_alive
        
        f.close()
        
class Beam:
    """
    Define a Beam object composed of several Bunch objects. 
    
    Parameters
    ----------
    ring : Synchrotron object
    bunch_list : list of Bunch object, optional

    Attributes
    ----------
    current : float
        Total beam current in [A]
    charge : float
        Total bunch charge in [C]
    particle_number : int
        Total number of particle in the beam
    filling_pattern : bool array of shape (ring.h,)
        Filling pattern of the beam
    bunch_current : array of shape (ring.h,)
        Current in each bunch in [A]
    bunch_charge : array of shape (ring.h,)
        Charge in each bunch in [C]
    bunch_particle : array of shape (ring.h,)
        Particle number in each bunch
    bunch_mean : array of shape (6, ring.h)
        Mean position of alive particles for each bunch
    bunch_std : array of shape (6, ring.h)
        Standard deviation of the position of alive particles for each bunch        
    bunch_emit : array of shape (3, ring.h)
        Bunch emittance of alive particles for each bunch
    mpi : Mpi object
    mpi_switch : bool
        Status of MPI parallelisation, should not be changed directly but with
        mpi_init() and mpi_close()
    bunch_index : array of shape (len(self,))
        Return an array with the positions of the non-empty bunches
        
    Methods
    ------
    init_beam(filling_pattern, current_per_bunch=1e-3, mp_per_bunch=1e3)
        Initialize beam with a given filling pattern and marco-particle number 
        per bunch. Then initialize the different bunches with a 6D gaussian
        phase space.
    mpi_init()
        Switch on MPI parallelisation and initialise a Mpi object
    mpi_gather()
        Gather beam, all bunches of the different processors are sent to 
        all processors. Rather slow
    mpi_share_distributions()
        Compute the bunch profile and share it between the different bunches.
    mpi_close()
        Call mpi_gather and switch off MPI parallelisation
    plot(var, option=None)
        Plot variables with respect to bunch number.
    save(file_name)
        Save beam object data in an HDF5 file format.
    load(file_name, mpi)
        Load data from a HDF5 file recorded by Beam save method.
    """
    
    def __init__(self, ring, bunch_list=None):
        self.ring = ring
        self.mpi_switch = False
        self.cuda_switch = False
        if bunch_list is None:
            self.init_beam(np.zeros((self.ring.h,1),dtype=bool))
        else:
            if (len(bunch_list) != self.ring.h):
                raise ValueError(("The length of the bunch list is {} ".format(len(bunch_list)) + 
                                  "but should be {}".format(self.ring.h)))
            self.bunch_list = bunch_list
            
    def __len__(self):
        """Return the number of (not empty) bunches"""
        length = 0
        for bunch in self.not_empty:
            length += 1
        return length        
    
    def __getitem__(self, i):
        """Return the bunch number i"""
        return self.bunch_list.__getitem__(i)
    
    def __setitem__(self, i, value):
        """Set value to the bunch number i"""
        self.bunch_list.__setitem__(i, value)
    
    def __iter__(self):
        """Iterate over all bunches"""
        return self.bunch_list.__iter__()
    
    def __repr__(self):
        """Return representation of the beam filling pattern"""
        return f'Beam with bunch current:\n {list((self.bunch_current))!r}'
   
    @property             
    def not_empty(self):
        """Return a generator to iterate over not empty bunches."""
        for index, value in enumerate(self.filling_pattern):
            if value == True:
                yield self[index]
            else:
                pass
    
    @property
    def distance_between_bunches(self):
        """Return an array which contains the distance to the next bunch in 
        units of the RF period (ring.T1)"""
        return self._distance_between_bunches
    
    def update_distance_between_bunches(self):
        """Update the distance_between_bunches array"""
        filling_pattern = self.filling_pattern
        distance = np.zeros(filling_pattern.shape)
        last_value = 0
        
        # All bunches
        for index, value in enumerate(filling_pattern):
            if value == False:
                pass
            elif value == True:
                last_value = index
                count = 1
                for value2 in filling_pattern[index+1:]:
                    if value2 == False:
                        count += 1
                    elif value2 == True:
                        break
                distance[index] = count
        
        # Last bunch case
        count2 = 0
        for index2, value2 in enumerate(filling_pattern):
            if value2 == True:
                break
            if value2 == False:
                count2 += 1
        distance[last_value] += count2
        
        self._distance_between_bunches =  distance
        
    def init_beam(self, filling_pattern, current_per_bunch=1e-3, 
                  mp_per_bunch=1e3, track_alive=True, mpi=False, cuda=False):
        """
        Initialize beam with a given filling pattern and marco-particle number 
        per bunch. Then initialize the different bunches with a 6D gaussian
        phase space.
        
        If the filling pattern is an array of bool then the current per bunch 
        is uniform, else the filling pattern can be an array with the current
        in each bunch.
        
        Parameters
        ----------
        filling_pattern : numpy array or list of length ring.h
            Filling pattern of the beam, can be a list or an array of bool, 
            then current_per_bunch is used. Or can be an array with the current
            in each bunch.
        current_per_bunch : float, optional
            Current per bunch in [A]
        mp_per_bunch : float, optional
            Macro-particle number per bunch
        track_alive : bool, optional
            If False, the code no longer take into account alive/dead particles.
            Should be set to True if element such as apertures are used.
            Can be set to False to gain a speed increase.
        mpi : bool, optional
            If True, only a single bunch is fully initialized on each core, the
            other bunches are initialized with a single marco-particle.
        cuda : bool, optional
            If True, GPU parallel computing is enabled instead of CPU mpi.
        """
        
        if (mpi is True) and (cuda is True):
            raise ValueError("Please choose either mpi or cuda.")
        
        if (len(filling_pattern) != self.ring.h):
            raise ValueError(("The length of filling pattern is {} ".format(len(filling_pattern)) + 
                              "but should be {}".format(self.ring.h)))
        if mpi is True:
            mp_per_bunch_mpi = mp_per_bunch
            mp_per_bunch = 1

        if cuda is True:
            mp_per_bunch_cuda = mp_per_bunch
            mp_per_bunch = 1
        
        filling_pattern = np.array(filling_pattern)
        bunch_list = []
        if filling_pattern.dtype == np.dtype("bool"):
            for value in filling_pattern:
                if value == True:
                    bunch_list.append(Bunch(self.ring, mp_per_bunch, 
                                            current_per_bunch, track_alive))
                elif value == False:
                    bunch_list.append(Bunch(self.ring, alive=False))
        elif filling_pattern.dtype == np.dtype("float64"):
            for current in filling_pattern:
                if current != 0:
                    bunch_list.append(Bunch(self.ring, mp_per_bunch, 
                                            current, track_alive))
                elif current == 0:
                    bunch_list.append(Bunch(self.ring, alive=False))
        else:
            raise TypeError("{} should be bool or float64".format(filling_pattern.dtype))
                
        self.bunch_list = bunch_list
        self.update_filling_pattern()
        self.update_distance_between_bunches()

        if mpi is True:
            self.mpi_init()
            current = self[self.mpi.rank_to_bunch(self.mpi.rank)].current
            bunch =  Bunch(self.ring, mp_per_bunch_mpi, current, track_alive)
            bunch.init_gaussian()
            self[self.mpi.rank_to_bunch(self.mpi.rank)] = bunch
        elif cuda is True:
            self.cuda_switch = True
            for bunch_num in range(len(filling_pattern)):
                current = self[bunch_num].current
                if self._filling_pattern[bunch_num]:
                    bunch = Bunch(self.ring, mp_per_bunch_cuda, current, track_alive)
                    bunch.init_gaussian()
                    self[bunch_num] = bunch
                else:
                    pass
        else:
            for bunch in self.not_empty:
                bunch.init_gaussian()

    def update_filling_pattern(self):
        """Update the beam filling pattern."""
        filling_pattern = []
        for bunch in self:
            if bunch.current != 0:
                filling_pattern.append(True)
            else:
                filling_pattern.append(False)
        self._filling_pattern = np.array(filling_pattern)
    
    @property
    def filling_pattern(self):
        """Return an array with the filling pattern of the beam as bool"""
        return self._filling_pattern
    
    @property
    def bunch_index(self):
        """Return an array with the positions of the non-empty bunches."""
        return np.where(self.filling_pattern == True)[0]
        
    @property
    def bunch_current(self):
        """Return an array with the current in each bunch in [A]"""
        bunch_current = [bunch.current for bunch in self]
        return np.array(bunch_current)
    
    @property
    def bunch_charge(self):
        """Return an array with the charge in each bunch in [C]"""
        bunch_charge = [bunch.charge for bunch in self]
        return np.array(bunch_charge)
    
    @property
    def bunch_particle(self):
        """Return an array with the particle number in each bunch"""
        bunch_particle = [bunch.particle_number for bunch in self]
        return np.array(bunch_particle)
    
    @property
    def current(self):
        """Total beam current in [A]"""
        return np.sum(self.bunch_current)
    
    @property
    def charge(self):
        """Total beam charge in [C]"""
        return np.sum(self.bunch_charge)
    
    @property
    def particle_number(self):
        """Total number of particles in the beam"""
        return np.sum(self.bunch_particle)
    
    @property
    def bunch_mean(self):
        """Return an array with the mean position of alive particles for each
        bunches"""
        bunch_mean = np.zeros((6,self.ring.h))
        for idx, bunch in enumerate(self.not_empty):
            index = self.bunch_index[idx]
            bunch_mean[:,index] = bunch.mean
        return bunch_mean
    
    @property
    def bunch_std(self):
        """Return an array with the standard deviation of the position of alive 
        particles for each bunches"""
        bunch_std = np.zeros((6,self.ring.h))
        for idx, bunch in enumerate(self.not_empty):
            index = self.bunch_index[idx]
            bunch_std[:,index] = bunch.std
        return bunch_std
    
    @property
    def bunch_emit(self):
        """Return an array with the bunch emittance of alive particles for each
        bunches and each plane"""
        bunch_emit = np.zeros((3,self.ring.h))
        for idx, bunch in enumerate(self.not_empty):
            index = self.bunch_index[idx]
            bunch_emit[:,index] = bunch.emit
        return bunch_emit
    
    @property
    def bunch_cs(self):
        """Return an array with the average Courant-Snyder invariant for each 
        bunch"""
        bunch_cs = np.zeros((2,self.ring.h))
        for idx, bunch in enumerate(self.not_empty):
            index = self.bunch_index[idx]
            bunch_cs[:,index] = bunch.cs_invariant
        return bunch_cs
    
    def mpi_init(self):
        """Switch on MPI parallelisation and initialise a Mpi object"""
        from mbtrack2_cuda.tracking.parallel import Mpi
        self.mpi = Mpi(self.filling_pattern)
        self.mpi_switch = True
        
    def mpi_gather(self):
        """Gather beam, all bunches of the different processors are sent to 
        all processors. Rather slow"""
        
        if(self.mpi_switch == False):
            print("Error, mpi is not initialised.")
        
        bunch = self[self.mpi.bunch_num]
        bunches = self.mpi.comm.allgather(bunch)
        for rank in range(self.mpi.size):
            self[self.mpi.rank_to_bunch(rank)] = bunches[rank]
            
    def mpi_close(self):
        """Call mpi_gather and switch off MPI parallelisation"""
        self.mpi_gather()
        self.mpi_switch = False
        self.mpi = None
        
    def plot(self, var, option=None):
        """
        Plot variables with respect to bunch number.

        Parameters
        ----------
        var : str {"bunch_current", "bunch_charge", "bunch_particle", 
                   "bunch_mean", "bunch_std", "bunch_emit"}
            Variable to be plotted.
        option : str, optional
            If var is "bunch_mean", "bunch_std", or "bunch_emit, option needs 
            to be specified.
            For "bunch_mean" and "bunch_std", 
                option = {"x","xp","y","yp","tau","delta"}.
            For "bunch_emit", option = {"x","y","s"}.
            The default is None.
            
        Return
        ------
        fig : Figure
            Figure object with the plot on it.
        """
        
        var_dict = {"bunch_current":self.bunch_current,
                    "bunch_charge":self.bunch_charge,
                    "bunch_particle":self.bunch_particle,
                    "bunch_mean":self.bunch_mean,
                    "bunch_std":self.bunch_std,
                    "bunch_emit":self.bunch_emit}
        
        fig, ax= plt.subplots()
        
        if var == "bunch_mean" or var == "bunch_std":
            value_dict = {"x":0, "xp":1, "y":2, "yp":3, "tau":4, "delta":5}
            scale = [1e6, 1e6, 1e6, 1e6, 1e12, 1]
            label_mean = ["x (um)", "x' ($\\mu$rad)", "y (um)", "y' ($\\mu$rad)",
                      "$\\tau$ (ps)", "$\\delta$"]
            label_std = ["std x (um)", "std x' ($\\mu$rad)", "std y (um)",
                        "std y' ($\\mu$rad)", "std $\\tau$ (ps)",
                        "std $\\delta$"]
           
            y_axis = var_dict[var][value_dict[option]]
            
            # Convert NaN in y_axis array into zero
            where_is_nan = np.isnan(y_axis)
            y_axis[where_is_nan] = 0
            
            ax.plot(np.arange(len(self.filling_pattern)),
                      y_axis*scale[value_dict[option]])
            ax.set_xlabel('bunch number')
            if var == "bunch_mean":
                ax.set_ylabel(label_mean[value_dict[option]])
            else: 
                ax.set_ylabel(label_std[value_dict[option]])
            
        elif var == "bunch_emit":
            value_dict = {"x":0, "y":1, "s":2}
            scale = [1e9, 1e9, 1e15]
            
            y_axis = var_dict[var][value_dict[option]]
            
            # Convert NaN in y_axis array into zero
            where_is_nan = np.isnan(y_axis)
            y_axis[where_is_nan] = 0
            
            ax.plot(np.arange(len(self.filling_pattern)), 
                     y_axis*scale[value_dict[option]])
            
            if option == "x": label_y = "hor. emittance (nm.rad)"
            elif option == "y": label_y = "ver. emittance (nm.rad)"
            elif option == "s": label_y =  "long. emittance (fm.rad)"
            
            ax.set_xlabel('bunch number')
            ax.set_ylabel(label_y)
                
        elif var=="bunch_current" or var=="bunch_charge" or var=="bunch_particle":
            scale = {"bunch_current":1e3, "bunch_charge":1e9, 
                     "bunch_particle":1}
            
            ax.plot(np.arange(len(self.filling_pattern)), var_dict[var]*
                     scale[var]) 
            ax.set_xlabel('bunch number')
            
            if var == "bunch_current": label_y = "bunch current (mA)"
            elif var == "bunch_charge": label_y = "bunch chagre (nC)"
            else: label_y = "number of particles"

            ax.set_ylabel(label_y)             
    
        elif var == "current" or var=="charge" or var=="particle_number":
            raise ValueError("'{0}'is a total value and cannot be plotted."
                             .format(var))
       
        return fig
        
    def save(self, file_name):
        """
        Save beam object data in an HDF5 file format.
        
        The output file is named as "<file_name>.hdf5".

        Parameters
        ----------
        file_name : str
            Name of the output file.
        """
        if self.mpi_switch is True:
            for i, bunch in enumerate(self):
                if i in self.mpi.table[:,1]:
                    if i == self.mpi.bunch_num:
                        mp_number = self[self.mpi.bunch_num].mp_number
                        self.mpi.comm.bcast(mp_number, root=self.mpi.rank)
                        self[self.mpi.bunch_num].save(file_name, 
                                                      self.mpi.bunch_num, 
                                                      self.mpi.comm)
                    else:
                        mp_number = None
                        mp_number = self.mpi.comm.bcast(mp_number, root=self.mpi.bunch_to_rank(i))
                        f = hp.File(file_name+ ".hdf5", "a", libver='earliest', 
                                    driver='mpio', comm=self.mpi.comm)
                        group_name = "Bunch_" + str(i)
                        g = f.create_group(group_name)
                        g.create_dataset("alive", (mp_number,), dtype=bool)
                        g.create_dataset("phasespace", (mp_number, 6), dtype=float)
                        g.create_dataset("current", (1,), dtype=float)  
                        f.close()
                else:
                    bunch.save(file_name, 
                               i,
                               self.mpi.comm)
        else:
            for i, bunch in enumerate(self):
                bunch.save(file_name, i)
    
    def load(self, file_name, mpi, track_alive=True):
        """
        Load data from a HDF5 file recorded by Beam save method.

        Parameters
        ----------
        file_name : str
            Path to the HDF5 file where the Beam data is stored.
        mpi : bool
            If True, only a single bunch is fully initialized on each core, the
            other bunches are initialized with a single marco-particle.
        track_alive : bool, optional
            If False, the code no longer take into account alive/dead particles.
            Should be set to True if element such as apertures are used.
            Can be set to False to gain a speed increase.
            The default is True.
        """
        if mpi is True:
            self.__init__(self.ring)
            f = hp.File(file_name, "r")
            filling_pattern = []
            for i in range(self.ring.h):
                current = f["Bunch_" + str(i)]['current'][:][0]
                filling_pattern.append(current)
                    
            self.init_beam(filling_pattern,
                           mp_per_bunch=1,
                           track_alive=track_alive,
                           mpi=True)
            self[self.mpi.bunch_num].load(file_name, self.mpi.bunch_num)
        else:
            for i, bunch in enumerate(self):
                bunch.load(file_name, i, track_alive)
            self.update_filling_pattern()
            self.update_distance_between_bunches()<|MERGE_RESOLUTION|>--- conflicted
+++ resolved
@@ -304,12 +304,7 @@
             cov[5,3] = optics.local_dispersion[3]*self.ring.sigma_delta**2
             cov[4,4] = sigma_0**2
             cov[5,5] = sigma_delta**2
-<<<<<<< HEAD
-
-=======
-            
-        np.random.seed(1)
->>>>>>> 3f3b0e9e
+            
         values = np.random.multivariate_normal(mean, cov, size=self.mp_number)
 
         # condition = np.abs(values[:,4] - mean[4]) > 2 * np.sqrt(cov[4,4])
